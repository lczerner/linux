--- conflicted
+++ resolved
@@ -615,15 +615,12 @@
 			rtc: real-time-clock@d8500 {
 				compatible = "marvell,orion-rtc";
 				reg = <0xd8500 0x20>;
-<<<<<<< HEAD
-=======
 			};
 
 			gconf: global-config@e802c {
 				compatible = "marvell,dove-global-config",
 				             "syscon";
 				reg = <0xe802c 0x14>;
->>>>>>> 50b4af41
 			};
 
 			gpio2: gpio-ctrl@e8400 {
