/*
 * Copyright © 2015 Intel Corporation
 *
 * Permission is hereby granted, free of charge, to any person obtaining a
 * copy of this software and associated documentation files (the "Software"),
 * to deal in the Software without restriction, including without limitation
 * the rights to use, copy, modify, merge, publish, distribute, sublicense,
 * and/or sell copies of the Software, and to permit persons to whom the
 * Software is furnished to do so, subject to the following conditions:
 *
 * The above copyright notice and this permission notice (including the next
 * paragraph) shall be included in all copies or substantial portions of the
 * Software.
 *
 * THE SOFTWARE IS PROVIDED "AS IS", WITHOUT WARRANTY OF ANY KIND, EXPRESS OR
 * IMPLIED, INCLUDING BUT NOT LIMITED TO THE WARRANTIES OF MERCHANTABILITY,
 * FITNESS FOR A PARTICULAR PURPOSE AND NONINFRINGEMENT.  IN NO EVENT SHALL
 * THE AUTHORS OR COPYRIGHT HOLDERS BE LIABLE FOR ANY CLAIM, DAMAGES OR OTHER
 * LIABILITY, WHETHER IN AN ACTION OF CONTRACT, TORT OR OTHERWISE, ARISING
 * FROM, OUT OF OR IN CONNECTION WITH THE SOFTWARE OR THE USE OR OTHER
 * DEALINGS IN THE SOFTWARE.
 */

/**
 * DOC: atomic modeset support
 *
 * The functions here implement the state management and hardware programming
 * dispatch required by the atomic modeset infrastructure.
 * See intel_atomic_plane.c for the plane-specific atomic functionality.
 */

#include <drm/drm_atomic.h>
#include <drm/drm_atomic_helper.h>
#include <drm/drm_fourcc.h>
#include <drm/drm_plane_helper.h>

#include "intel_drv.h"
#include "intel_hdcp.h"
#include "intel_sprite.h"

/**
 * intel_digital_connector_atomic_get_property - hook for connector->atomic_get_property.
 * @connector: Connector to get the property for.
 * @state: Connector state to retrieve the property from.
 * @property: Property to retrieve.
 * @val: Return value for the property.
 *
 * Returns the atomic property value for a digital connector.
 */
int intel_digital_connector_atomic_get_property(struct drm_connector *connector,
						const struct drm_connector_state *state,
						struct drm_property *property,
						u64 *val)
{
	struct drm_device *dev = connector->dev;
	struct drm_i915_private *dev_priv = to_i915(dev);
	struct intel_digital_connector_state *intel_conn_state =
		to_intel_digital_connector_state(state);

	if (property == dev_priv->force_audio_property)
		*val = intel_conn_state->force_audio;
	else if (property == dev_priv->broadcast_rgb_property)
		*val = intel_conn_state->broadcast_rgb;
	else {
		DRM_DEBUG_ATOMIC("Unknown property [PROP:%d:%s]\n",
				 property->base.id, property->name);
		return -EINVAL;
	}

	return 0;
}

/**
 * intel_digital_connector_atomic_set_property - hook for connector->atomic_set_property.
 * @connector: Connector to set the property for.
 * @state: Connector state to set the property on.
 * @property: Property to set.
 * @val: New value for the property.
 *
 * Sets the atomic property value for a digital connector.
 */
int intel_digital_connector_atomic_set_property(struct drm_connector *connector,
						struct drm_connector_state *state,
						struct drm_property *property,
						u64 val)
{
	struct drm_device *dev = connector->dev;
	struct drm_i915_private *dev_priv = to_i915(dev);
	struct intel_digital_connector_state *intel_conn_state =
		to_intel_digital_connector_state(state);

	if (property == dev_priv->force_audio_property) {
		intel_conn_state->force_audio = val;
		return 0;
	}

	if (property == dev_priv->broadcast_rgb_property) {
		intel_conn_state->broadcast_rgb = val;
		return 0;
	}

	DRM_DEBUG_ATOMIC("Unknown property [PROP:%d:%s]\n",
			 property->base.id, property->name);
	return -EINVAL;
}

int intel_digital_connector_atomic_check(struct drm_connector *conn,
					 struct drm_connector_state *new_state)
{
	struct intel_digital_connector_state *new_conn_state =
		to_intel_digital_connector_state(new_state);
	struct drm_connector_state *old_state =
		drm_atomic_get_old_connector_state(new_state->state, conn);
	struct intel_digital_connector_state *old_conn_state =
		to_intel_digital_connector_state(old_state);
	struct drm_crtc_state *crtc_state;

	intel_hdcp_atomic_check(conn, old_state, new_state);

	if (!new_state->crtc)
		return 0;

	crtc_state = drm_atomic_get_new_crtc_state(new_state->state, new_state->crtc);

	/*
	 * These properties are handled by fastset, and might not end
	 * up in a modeset.
	 */
	if (new_conn_state->force_audio != old_conn_state->force_audio ||
	    new_conn_state->broadcast_rgb != old_conn_state->broadcast_rgb ||
	    new_conn_state->base.colorspace != old_conn_state->base.colorspace ||
	    new_conn_state->base.picture_aspect_ratio != old_conn_state->base.picture_aspect_ratio ||
	    new_conn_state->base.content_type != old_conn_state->base.content_type ||
	    new_conn_state->base.scaling_mode != old_conn_state->base.scaling_mode)
		crtc_state->mode_changed = true;

	return 0;
}

/**
 * intel_digital_connector_duplicate_state - duplicate connector state
 * @connector: digital connector
 *
 * Allocates and returns a copy of the connector state (both common and
 * digital connector specific) for the specified connector.
 *
 * Returns: The newly allocated connector state, or NULL on failure.
 */
struct drm_connector_state *
intel_digital_connector_duplicate_state(struct drm_connector *connector)
{
	struct intel_digital_connector_state *state;

	state = kmemdup(connector->state, sizeof(*state), GFP_KERNEL);
	if (!state)
		return NULL;

	__drm_atomic_helper_connector_duplicate_state(connector, &state->base);
	return &state->base;
}

/**
 * intel_crtc_duplicate_state - duplicate crtc state
 * @crtc: drm crtc
 *
 * Allocates and returns a copy of the crtc state (both common and
 * Intel-specific) for the specified crtc.
 *
 * Returns: The newly allocated crtc state, or NULL on failure.
 */
struct drm_crtc_state *
intel_crtc_duplicate_state(struct drm_crtc *crtc)
{
	struct intel_crtc_state *crtc_state;

	crtc_state = kmemdup(crtc->state, sizeof(*crtc_state), GFP_KERNEL);
	if (!crtc_state)
		return NULL;

	__drm_atomic_helper_crtc_duplicate_state(crtc, &crtc_state->base);

	crtc_state->update_pipe = false;
	crtc_state->disable_lp_wm = false;
	crtc_state->disable_cxsr = false;
	crtc_state->update_wm_pre = false;
	crtc_state->update_wm_post = false;
	crtc_state->fb_changed = false;
	crtc_state->fifo_changed = false;
	crtc_state->wm.need_postvbl_update = false;
	crtc_state->fb_bits = 0;
	crtc_state->update_planes = 0;

	return &crtc_state->base;
}

/**
 * intel_crtc_destroy_state - destroy crtc state
 * @crtc: drm crtc
 * @state: the state to destroy
 *
 * Destroys the crtc state (both common and Intel-specific) for the
 * specified crtc.
 */
void
intel_crtc_destroy_state(struct drm_crtc *crtc,
			 struct drm_crtc_state *state)
{
	drm_atomic_helper_crtc_destroy_state(crtc, state);
}

static void intel_atomic_setup_scaler(struct intel_crtc_scaler_state *scaler_state,
				      int num_scalers_need, struct intel_crtc *intel_crtc,
				      const char *name, int idx,
				      struct intel_plane_state *plane_state,
				      int *scaler_id)
{
	struct drm_i915_private *dev_priv = to_i915(intel_crtc->base.dev);
	int j;
	u32 mode;

	if (*scaler_id < 0) {
		/* find a free scaler */
		for (j = 0; j < intel_crtc->num_scalers; j++) {
			if (scaler_state->scalers[j].in_use)
				continue;

			*scaler_id = j;
			scaler_state->scalers[*scaler_id].in_use = 1;
			break;
		}
	}

	if (WARN(*scaler_id < 0, "Cannot find scaler for %s:%d\n", name, idx))
		return;

	/* set scaler mode */
	if (plane_state && plane_state->base.fb &&
	    plane_state->base.fb->format->is_yuv &&
	    plane_state->base.fb->format->num_planes > 1) {
<<<<<<< HEAD
		if (IS_GEN(dev_priv, 9) &&
		    !IS_GEMINILAKE(dev_priv)) {
			mode = SKL_PS_SCALER_MODE_NV12;
		} else if (icl_is_hdr_plane(to_intel_plane(plane_state->base.plane))) {
=======
		struct intel_plane *plane = to_intel_plane(plane_state->base.plane);
		if (IS_GEN(dev_priv, 9) &&
		    !IS_GEMINILAKE(dev_priv)) {
			mode = SKL_PS_SCALER_MODE_NV12;
		} else if (icl_is_hdr_plane(dev_priv, plane->id)) {
>>>>>>> 0ecfebd2
			/*
			 * On gen11+'s HDR planes we only use the scaler for
			 * scaling. They have a dedicated chroma upsampler, so
			 * we don't need the scaler to upsample the UV plane.
			 */
			mode = PS_SCALER_MODE_NORMAL;
		} else {
			mode = PS_SCALER_MODE_PLANAR;

			if (plane_state->linked_plane)
				mode |= PS_PLANE_Y_SEL(plane_state->linked_plane->id);
		}
	} else if (INTEL_GEN(dev_priv) > 9 || IS_GEMINILAKE(dev_priv)) {
		mode = PS_SCALER_MODE_NORMAL;
	} else if (num_scalers_need == 1 && intel_crtc->num_scalers > 1) {
		/*
		 * when only 1 scaler is in use on a pipe with 2 scalers
		 * scaler 0 operates in high quality (HQ) mode.
		 * In this case use scaler 0 to take advantage of HQ mode
		 */
		scaler_state->scalers[*scaler_id].in_use = 0;
		*scaler_id = 0;
		scaler_state->scalers[0].in_use = 1;
		mode = SKL_PS_SCALER_MODE_HQ;
	} else {
		mode = SKL_PS_SCALER_MODE_DYN;
	}

	DRM_DEBUG_KMS("Attached scaler id %u.%u to %s:%d\n",
		      intel_crtc->pipe, *scaler_id, name, idx);
	scaler_state->scalers[*scaler_id].mode = mode;
}

/**
 * intel_atomic_setup_scalers() - setup scalers for crtc per staged requests
 * @dev_priv: i915 device
 * @intel_crtc: intel crtc
 * @crtc_state: incoming crtc_state to validate and setup scalers
 *
 * This function sets up scalers based on staged scaling requests for
 * a @crtc and its planes. It is called from crtc level check path. If request
 * is a supportable request, it attaches scalers to requested planes and crtc.
 *
 * This function takes into account the current scaler(s) in use by any planes
 * not being part of this atomic state
 *
 *  Returns:
 *         0 - scalers were setup succesfully
 *         error code - otherwise
 */
int intel_atomic_setup_scalers(struct drm_i915_private *dev_priv,
			       struct intel_crtc *intel_crtc,
			       struct intel_crtc_state *crtc_state)
{
	struct drm_plane *plane = NULL;
	struct intel_plane *intel_plane;
	struct intel_plane_state *plane_state = NULL;
	struct intel_crtc_scaler_state *scaler_state =
		&crtc_state->scaler_state;
	struct drm_atomic_state *drm_state = crtc_state->base.state;
	struct intel_atomic_state *intel_state = to_intel_atomic_state(drm_state);
	int num_scalers_need;
	int i;

	num_scalers_need = hweight32(scaler_state->scaler_users);

	/*
	 * High level flow:
	 * - staged scaler requests are already in scaler_state->scaler_users
	 * - check whether staged scaling requests can be supported
	 * - add planes using scalers that aren't in current transaction
	 * - assign scalers to requested users
	 * - as part of plane commit, scalers will be committed
	 *   (i.e., either attached or detached) to respective planes in hw
	 * - as part of crtc_commit, scaler will be either attached or detached
	 *   to crtc in hw
	 */

	/* fail if required scalers > available scalers */
	if (num_scalers_need > intel_crtc->num_scalers){
		DRM_DEBUG_KMS("Too many scaling requests %d > %d\n",
			num_scalers_need, intel_crtc->num_scalers);
		return -EINVAL;
	}

	/* walkthrough scaler_users bits and start assigning scalers */
	for (i = 0; i < sizeof(scaler_state->scaler_users) * 8; i++) {
		int *scaler_id;
		const char *name;
		int idx;

		/* skip if scaler not required */
		if (!(scaler_state->scaler_users & (1 << i)))
			continue;

		if (i == SKL_CRTC_INDEX) {
			name = "CRTC";
			idx = intel_crtc->base.base.id;

			/* panel fitter case: assign as a crtc scaler */
			scaler_id = &scaler_state->scaler_id;
		} else {
			name = "PLANE";

			/* plane scaler case: assign as a plane scaler */
			/* find the plane that set the bit as scaler_user */
			plane = drm_state->planes[i].ptr;

			/*
			 * to enable/disable hq mode, add planes that are using scaler
			 * into this transaction
			 */
			if (!plane) {
				struct drm_plane_state *state;
				plane = drm_plane_from_index(&dev_priv->drm, i);
				state = drm_atomic_get_plane_state(drm_state, plane);
				if (IS_ERR(state)) {
					DRM_DEBUG_KMS("Failed to add [PLANE:%d] to drm_state\n",
						plane->base.id);
					return PTR_ERR(state);
				}

				/*
				 * the plane is added after plane checks are run,
				 * but since this plane is unchanged just do the
				 * minimum required validation.
				 */
				crtc_state->base.planes_changed = true;
			}

			intel_plane = to_intel_plane(plane);
			idx = plane->base.id;

			/* plane on different crtc cannot be a scaler user of this crtc */
			if (WARN_ON(intel_plane->pipe != intel_crtc->pipe))
				continue;

			plane_state = intel_atomic_get_new_plane_state(intel_state,
								       intel_plane);
			scaler_id = &plane_state->scaler_id;
		}

		intel_atomic_setup_scaler(scaler_state, num_scalers_need,
					  intel_crtc, name, idx,
					  plane_state, scaler_id);
	}

	return 0;
}

struct drm_atomic_state *
intel_atomic_state_alloc(struct drm_device *dev)
{
	struct intel_atomic_state *state = kzalloc(sizeof(*state), GFP_KERNEL);

	if (!state || drm_atomic_state_init(dev, &state->base) < 0) {
		kfree(state);
		return NULL;
	}

	return &state->base;
}

void intel_atomic_state_clear(struct drm_atomic_state *s)
{
	struct intel_atomic_state *state = to_intel_atomic_state(s);
	drm_atomic_state_default_clear(&state->base);
	state->dpll_set = state->modeset = false;
}<|MERGE_RESOLUTION|>--- conflicted
+++ resolved
@@ -237,18 +237,11 @@
 	if (plane_state && plane_state->base.fb &&
 	    plane_state->base.fb->format->is_yuv &&
 	    plane_state->base.fb->format->num_planes > 1) {
-<<<<<<< HEAD
-		if (IS_GEN(dev_priv, 9) &&
-		    !IS_GEMINILAKE(dev_priv)) {
-			mode = SKL_PS_SCALER_MODE_NV12;
-		} else if (icl_is_hdr_plane(to_intel_plane(plane_state->base.plane))) {
-=======
 		struct intel_plane *plane = to_intel_plane(plane_state->base.plane);
 		if (IS_GEN(dev_priv, 9) &&
 		    !IS_GEMINILAKE(dev_priv)) {
 			mode = SKL_PS_SCALER_MODE_NV12;
 		} else if (icl_is_hdr_plane(dev_priv, plane->id)) {
->>>>>>> 0ecfebd2
 			/*
 			 * On gen11+'s HDR planes we only use the scaler for
 			 * scaling. They have a dedicated chroma upsampler, so
