#
# Misc strange devices
#

menuconfig MISC_DEVICES
	bool "Misc devices"
	default y
	---help---
	  Say Y here to get to see options for device drivers from various
	  different categories. This option alone does not add any kernel code.

	  If you say N, all options in this submenu will be skipped and disabled.

if MISC_DEVICES

config ATMEL_PWM
	tristate "Atmel AT32/AT91 PWM support"
	depends on AVR32 || ARCH_AT91SAM9263 || ARCH_AT91SAM9RL || ARCH_AT91CAP9
	help
	  This option enables device driver support for the PWM channels
	  on certain Atmel processors.  Pulse Width Modulation is used for
	  purposes including software controlled power-efficient backlights
	  on LCD displays, motor control, and waveform generation.

config ATMEL_TCLIB
	bool "Atmel AT32/AT91 Timer/Counter Library"
	depends on (AVR32 || ARCH_AT91)
	help
	  Select this if you want a library to allocate the Timer/Counter
	  blocks found on many Atmel processors.  This facilitates using
	  these blocks by different drivers despite processor differences.

config ATMEL_TCB_CLKSRC
	bool "TC Block Clocksource"
	depends on ATMEL_TCLIB && GENERIC_TIME
	default y
	help
	  Select this to get a high precision clocksource based on a
	  TC block with a 5+ MHz base clock rate.  Two timer channels
	  are combined to make a single 32-bit timer.

	  When GENERIC_CLOCKEVENTS is defined, the third timer channel
	  may be used as a clock event device supporting oneshot mode
	  (delays of up to two seconds) based on the 32 KiHz clock.

config ATMEL_TCB_CLKSRC_BLOCK
	int
	depends on ATMEL_TCB_CLKSRC
	prompt "TC Block" if ARCH_AT91RM9200 || ARCH_AT91SAM9260 || CPU_AT32AP700X
	default 0
	range 0 1
	help
	  Some chips provide more than one TC block, so you have the
	  choice of which one to use for the clock framework.  The other
	  TC can be used for other purposes, such as PWM generation and
	  interval timing.

config IBM_ASM
	tristate "Device driver for IBM RSA service processor"
	depends on X86 && PCI && INPUT && EXPERIMENTAL
	---help---
	  This option enables device driver support for in-band access to the
	  IBM RSA (Condor) service processor in eServer xSeries systems.
	  The ibmasm device driver allows user space application to access
	  ASM (Advanced Systems Management) functions on the service
	  processor. The driver is meant to be used in conjunction with
	  a user space API.
	  The ibmasm driver also enables the OS to use the UART on the
	  service processor board as a regular serial port. To make use of
	  this feature serial driver support (CONFIG_SERIAL_8250) must be
	  enabled.

	  WARNING: This software may not be supported or function
	  correctly on your IBM server. Please consult the IBM ServerProven
	  website <http://www.pc.ibm.com/ww/eserver/xseries/serverproven> for
	  information on the specific driver level and support statement
	  for your IBM server.

config PHANTOM
	tristate "Sensable PHANToM (PCI)"
	depends on PCI
	help
	  Say Y here if you want to build a driver for Sensable PHANToM device.

	  This driver is only for PCI PHANToMs.

	  If you choose to build module, its name will be phantom. If unsure,
	  say N here.

config SGI_IOC4
	tristate "SGI IOC4 Base IO support"
	depends on PCI
	---help---
	  This option enables basic support for the IOC4 chip on certain
	  SGI IO controller cards (IO9, IO10, and PCI-RT).  This option
	  does not enable any specific functions on such a card, but provides
	  necessary infrastructure for other drivers to utilize.

	  If you have an SGI Altix with an IOC4-based card say Y.
	  Otherwise say N.

config TIFM_CORE
	tristate "TI Flash Media interface support (EXPERIMENTAL)"
	depends on EXPERIMENTAL && PCI
	help
	  If you want support for Texas Instruments(R) Flash Media adapters
	  you should select this option and then also choose an appropriate
	  host adapter, such as 'TI Flash Media PCI74xx/PCI76xx host adapter
	  support', if you have a TI PCI74xx compatible card reader, for
	  example.
	  You will also have to select some flash card format drivers. MMC/SD
	  cards are supported via 'MMC/SD Card support: TI Flash Media MMC/SD
	  Interface support (MMC_TIFM_SD)'.

	  To compile this driver as a module, choose M here: the module will
	  be called tifm_core.

config TIFM_7XX1
	tristate "TI Flash Media PCI74xx/PCI76xx host adapter support (EXPERIMENTAL)"
	depends on PCI && TIFM_CORE && EXPERIMENTAL
	default TIFM_CORE
	help
	  This option enables support for Texas Instruments(R) PCI74xx and
	  PCI76xx families of Flash Media adapters, found in many laptops.
	  To make actual use of the device, you will have to select some
	  flash card format drivers, as outlined in the TIFM_CORE Help.

	  To compile this driver as a module, choose M here: the module will
	  be called tifm_7xx1.

config ICS932S401
	tristate "Integrated Circuits ICS932S401"
	depends on I2C && EXPERIMENTAL
	help
	  If you say yes here you get support for the Integrated Circuits
	  ICS932S401 clock control chips.

	  This driver can also be built as a module. If so, the module
	  will be called ics932s401.

config ATMEL_SSC
	tristate "Device driver for Atmel SSC peripheral"
	depends on AVR32 || ARCH_AT91
	---help---
	  This option enables device driver support for Atmel Synchronized
	  Serial Communication peripheral (SSC).

	  The SSC peripheral supports a wide variety of serial frame based
	  communications, i.e. I2S, SPI, etc.

	  If unsure, say N.

config ENCLOSURE_SERVICES
	tristate "Enclosure Services"
	default n
	help
	  Provides support for intelligent enclosures (bays which
	  contain storage devices).  You also need either a host
	  driver (SCSI/ATA) which supports enclosures
	  or a SCSI enclosure device (SES) to use these services.

config SGI_XP
	tristate "Support communication between SGI SSIs"
	depends on NET
	depends on (IA64_GENERIC || IA64_SGI_SN2 || IA64_SGI_UV || X86_UV) && SMP
	select IA64_UNCACHED_ALLOCATOR if IA64_GENERIC || IA64_SGI_SN2
	select GENERIC_ALLOCATOR if IA64_GENERIC || IA64_SGI_SN2
	select SGI_GRU if X86_64 && SMP
	---help---
	  An SGI machine can be divided into multiple Single System
	  Images which act independently of each other and have
	  hardware based memory protection from the others.  Enabling
	  this feature will allow for direct communication between SSIs
	  based on a network adapter and DMA messaging.

config HP_ILO
	tristate "Channel interface driver for HP iLO/iLO2 processor"
	depends on PCI
	default n
	help
	  The channel interface driver allows applications to communicate
	  with iLO/iLO2 management processors present on HP ProLiant
	  servers.  Upon loading, the driver creates /dev/hpilo/dXccbN files,
	  which can be used to gather data from the management processor,
	  via read and write system calls.

	  To compile this driver as a module, choose M here: the
	  module will be called hpilo.

config SGI_GRU
	tristate "SGI GRU driver"
<<<<<<< HEAD
	depends on (X86_UV || IA64_SGI_UV || IA64_GENERIC) && SMP
=======
	depends on X86_UV && SMP
>>>>>>> 0221c81b
	default n
	select MMU_NOTIFIER
	---help---
	The GRU is a hardware resource located in the system chipset. The GRU
	contains memory that can be mmapped into the user address space. This memory is
	used to communicate with the GRU to perform functions such as load/store,
	scatter/gather, bcopy, AMOs, etc.  The GRU is directly accessed by user
	instructions using user virtual addresses. GRU instructions (ex., bcopy) use
	user virtual addresses for operands.

	If you are not running on a SGI UV system, say N.

config SGI_GRU_DEBUG
	bool  "SGI GRU driver debug"
	depends on SGI_GRU
	default n
	---help---
	This option enables addition debugging code for the SGI GRU driver. If
	you are unsure, say N.

config DELL_LAPTOP
	tristate "Dell Laptop Extras (EXPERIMENTAL)"
	depends on X86
	depends on DCDBAS
	depends on EXPERIMENTAL
	depends on BACKLIGHT_CLASS_DEVICE
	depends on RFKILL
	depends on POWER_SUPPLY
	default n
	---help---
	This driver adds support for rfkill and backlight control to Dell
	laptops.

config ISL29003
	tristate "Intersil ISL29003 ambient light sensor"
	depends on I2C && SYSFS
	help
	  If you say yes here you get support for the Intersil ISL29003
	  ambient light sensor.

	  This driver can also be built as a module.  If so, the module
	  will be called isl29003.

source "drivers/misc/c2port/Kconfig"
source "drivers/misc/eeprom/Kconfig"

endif # MISC_DEVICES<|MERGE_RESOLUTION|>--- conflicted
+++ resolved
@@ -189,11 +189,7 @@
 
 config SGI_GRU
 	tristate "SGI GRU driver"
-<<<<<<< HEAD
-	depends on (X86_UV || IA64_SGI_UV || IA64_GENERIC) && SMP
-=======
 	depends on X86_UV && SMP
->>>>>>> 0221c81b
 	default n
 	select MMU_NOTIFIER
 	---help---
