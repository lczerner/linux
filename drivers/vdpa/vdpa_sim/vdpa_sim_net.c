// SPDX-License-Identifier: GPL-2.0-only
/*
 * VDPA simulator for networking device.
 *
 * Copyright (c) 2020, Red Hat Inc. All rights reserved.
 *     Author: Jason Wang <jasowang@redhat.com>
 *
 */

#include <linux/init.h>
#include <linux/module.h>
#include <linux/device.h>
#include <linux/kernel.h>
#include <linux/sched.h>
#include <linux/etherdevice.h>
#include <linux/vringh.h>
#include <linux/vdpa.h>
#include <uapi/linux/virtio_net.h>
#include <uapi/linux/vdpa.h>

#include "vdpa_sim.h"

#define DRV_VERSION  "0.1"
#define DRV_AUTHOR   "Jason Wang <jasowang@redhat.com>"
#define DRV_DESC     "vDPA Device Simulator for networking device"
#define DRV_LICENSE  "GPL v2"

#define VDPASIM_NET_FEATURES	(VDPASIM_FEATURES | \
				 (1ULL << VIRTIO_NET_F_MAC))

#define VDPASIM_NET_VQ_NUM	2

static void vdpasim_net_work(struct work_struct *work)
{
	struct vdpasim *vdpasim = container_of(work, struct vdpasim, work);
	struct vdpasim_virtqueue *txq = &vdpasim->vqs[1];
	struct vdpasim_virtqueue *rxq = &vdpasim->vqs[0];
	ssize_t read, write;
	size_t total_write;
	int pkts = 0;
	int err;

	spin_lock(&vdpasim->lock);

	if (!(vdpasim->status & VIRTIO_CONFIG_S_DRIVER_OK))
		goto out;

	if (!txq->ready || !rxq->ready)
		goto out;

	while (true) {
		total_write = 0;
		err = vringh_getdesc_iotlb(&txq->vring, &txq->out_iov, NULL,
					   &txq->head, GFP_ATOMIC);
		if (err <= 0)
			break;

		err = vringh_getdesc_iotlb(&rxq->vring, NULL, &rxq->in_iov,
					   &rxq->head, GFP_ATOMIC);
		if (err <= 0) {
			vringh_complete_iotlb(&txq->vring, txq->head, 0);
			break;
		}

		while (true) {
			read = vringh_iov_pull_iotlb(&txq->vring, &txq->out_iov,
						     vdpasim->buffer,
						     PAGE_SIZE);
			if (read <= 0)
				break;

			write = vringh_iov_push_iotlb(&rxq->vring, &rxq->in_iov,
						      vdpasim->buffer, read);
			if (write <= 0)
				break;

			total_write += write;
		}

		/* Make sure data is wrote before advancing index */
		smp_wmb();

		vringh_complete_iotlb(&txq->vring, txq->head, 0);
		vringh_complete_iotlb(&rxq->vring, rxq->head, total_write);

		/* Make sure used is visible before rasing the interrupt. */
		smp_wmb();

		local_bh_disable();
		if (vringh_need_notify_iotlb(&txq->vring) > 0)
			vringh_notify(&txq->vring);
		if (vringh_need_notify_iotlb(&rxq->vring) > 0)
			vringh_notify(&rxq->vring);
		local_bh_enable();

		if (++pkts > 4) {
			schedule_work(&vdpasim->work);
			goto out;
		}
	}

out:
	spin_unlock(&vdpasim->lock);
}

static void vdpasim_net_get_config(struct vdpasim *vdpasim, void *config)
{
	struct virtio_net_config *net_config = config;

	net_config->status = cpu_to_vdpasim16(vdpasim, VIRTIO_NET_S_LINK_UP);
}

static void vdpasim_net_setup_config(struct vdpasim *vdpasim,
				     const struct vdpa_dev_set_config *config)
{
	struct virtio_net_config *vio_config = vdpasim->config;

	if (config->mask & (1 << VDPA_ATTR_DEV_NET_CFG_MACADDR))
		memcpy(vio_config->mac, config->net.mac, ETH_ALEN);
	if (config->mask & (1 << VDPA_ATTR_DEV_NET_CFG_MTU))
		vio_config->mtu = cpu_to_vdpasim16(vdpasim, config->net.mtu);
	else
		/* Setup default MTU to be 1500 */
		vio_config->mtu = cpu_to_vdpasim16(vdpasim, 1500);
}

static void vdpasim_net_mgmtdev_release(struct device *dev)
{
}

static struct device vdpasim_net_mgmtdev = {
	.init_name = "vdpasim_net",
	.release = vdpasim_net_mgmtdev_release,
};

static int vdpasim_net_dev_add(struct vdpa_mgmt_dev *mdev, const char *name,
			       const struct vdpa_dev_set_config *config)
{
	struct vdpasim_dev_attr dev_attr = {};
	struct vdpasim *simdev;
	int ret;

	dev_attr.mgmt_dev = mdev;
	dev_attr.name = name;
	dev_attr.id = VIRTIO_ID_NET;
	dev_attr.supported_features = VDPASIM_NET_FEATURES;
	dev_attr.nvqs = VDPASIM_NET_VQ_NUM;
	dev_attr.config_size = sizeof(struct virtio_net_config);
	dev_attr.get_config = vdpasim_net_get_config;
	dev_attr.work_fn = vdpasim_net_work;
	dev_attr.buffer_size = PAGE_SIZE;

	simdev = vdpasim_create(&dev_attr);
	if (IS_ERR(simdev))
		return PTR_ERR(simdev);

	vdpasim_net_setup_config(simdev, config);

	ret = _vdpa_register_device(&simdev->vdpa, VDPASIM_NET_VQ_NUM);
	if (ret)
		goto reg_err;

	return 0;

reg_err:
	put_device(&simdev->vdpa.dev);
	return ret;
}

static void vdpasim_net_dev_del(struct vdpa_mgmt_dev *mdev,
				struct vdpa_device *dev)
{
	struct vdpasim *simdev = container_of(dev, struct vdpasim, vdpa);

	_vdpa_unregister_device(&simdev->vdpa);
}

static const struct vdpa_mgmtdev_ops vdpasim_net_mgmtdev_ops = {
	.dev_add = vdpasim_net_dev_add,
	.dev_del = vdpasim_net_dev_del
};

static struct virtio_device_id id_table[] = {
	{ VIRTIO_ID_NET, VIRTIO_DEV_ANY_ID },
	{ 0 },
};

static struct vdpa_mgmt_dev mgmt_dev = {
	.device = &vdpasim_net_mgmtdev,
	.id_table = id_table,
	.ops = &vdpasim_net_mgmtdev_ops,
	.config_attr_mask = (1 << VDPA_ATTR_DEV_NET_CFG_MACADDR |
			     1 << VDPA_ATTR_DEV_NET_CFG_MTU),
<<<<<<< HEAD
=======
	.max_supported_vqs = VDPASIM_NET_VQ_NUM,
	.supported_features = VDPASIM_NET_FEATURES,
>>>>>>> 754e0b0e
};

static int __init vdpasim_net_init(void)
{
	int ret;

	ret = device_register(&vdpasim_net_mgmtdev);
	if (ret)
		return ret;

	ret = vdpa_mgmtdev_register(&mgmt_dev);
	if (ret)
		goto parent_err;
	return 0;

parent_err:
	device_unregister(&vdpasim_net_mgmtdev);
	return ret;
}

static void __exit vdpasim_net_exit(void)
{
	vdpa_mgmtdev_unregister(&mgmt_dev);
	device_unregister(&vdpasim_net_mgmtdev);
}

module_init(vdpasim_net_init);
module_exit(vdpasim_net_exit);

MODULE_VERSION(DRV_VERSION);
MODULE_LICENSE(DRV_LICENSE);
MODULE_AUTHOR(DRV_AUTHOR);
MODULE_DESCRIPTION(DRV_DESC);<|MERGE_RESOLUTION|>--- conflicted
+++ resolved
@@ -191,11 +191,8 @@
 	.ops = &vdpasim_net_mgmtdev_ops,
 	.config_attr_mask = (1 << VDPA_ATTR_DEV_NET_CFG_MACADDR |
 			     1 << VDPA_ATTR_DEV_NET_CFG_MTU),
-<<<<<<< HEAD
-=======
 	.max_supported_vqs = VDPASIM_NET_VQ_NUM,
 	.supported_features = VDPASIM_NET_FEATURES,
->>>>>>> 754e0b0e
 };
 
 static int __init vdpasim_net_init(void)
