--- conflicted
+++ resolved
@@ -5,12 +5,9 @@
 	help
 	  Support for Qualcomm's Network-on-Chip interconnect hardware.
 
-<<<<<<< HEAD
-=======
 config INTERCONNECT_QCOM_BCM_VOTER
 	tristate
 
->>>>>>> 04d5ce62
 config INTERCONNECT_QCOM_MSM8916
 	tristate "Qualcomm MSM8916 interconnect driver"
 	depends on INTERCONNECT_QCOM
