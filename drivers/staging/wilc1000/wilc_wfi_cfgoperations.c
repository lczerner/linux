--- conflicted
+++ resolved
@@ -1614,11 +1614,7 @@
 	wfi_drv = (struct host_if_drv *)priv->hif_drv;
 
 	*cookie = (unsigned long)buf;
-<<<<<<< HEAD
-	priv->u64tx_cookie = *cookie;
-=======
 	priv->tx_cookie = *cookie;
->>>>>>> 661e50bc
 	mgmt = (const struct ieee80211_mgmt *)buf;
 
 	if (ieee80211_is_mgmt(mgmt->frame_control)) {
