/******************************************************************************
 *
 * This file is provided under a dual BSD/GPLv2 license.  When using or
 * redistributing this file, you may do so under either license.
 *
 * GPL LICENSE SUMMARY
 *
 * Copyright(c) 2007 - 2014 Intel Corporation. All rights reserved.
 * Copyright(c) 2013 - 2015 Intel Mobile Communications GmbH
 * Copyright(c) 2016-2017 Intel Deutschland GmbH
 *
 * This program is free software; you can redistribute it and/or modify
 * it under the terms of version 2 of the GNU General Public License as
 * published by the Free Software Foundation.
 *
 * This program is distributed in the hope that it will be useful, but
 * WITHOUT ANY WARRANTY; without even the implied warranty of
 * MERCHANTABILITY or FITNESS FOR A PARTICULAR PURPOSE.  See the GNU
 * General Public License for more details.
 *
 * You should have received a copy of the GNU General Public License
 * along with this program; if not, write to the Free Software
 * Foundation, Inc., 51 Franklin Street, Fifth Floor, Boston, MA 02110,
 * USA
 *
 * The full GNU General Public License is included in this distribution
 * in the file called COPYING.
 *
 * Contact Information:
 *  Intel Linux Wireless <linuxwifi@intel.com>
 * Intel Corporation, 5200 N.E. Elam Young Parkway, Hillsboro, OR 97124-6497
 *
 * BSD LICENSE
 *
 * Copyright(c) 2005 - 2014 Intel Corporation. All rights reserved.
 * Copyright(c) 2013 - 2015 Intel Mobile Communications GmbH
 * All rights reserved.
 * Copyright(c) 2017 Intel Deutschland GmbH
 *
 * Redistribution and use in source and binary forms, with or without
 * modification, are permitted provided that the following conditions
 * are met:
 *
 *  * Redistributions of source code must retain the above copyright
 *    notice, this list of conditions and the following disclaimer.
 *  * Redistributions in binary form must reproduce the above copyright
 *    notice, this list of conditions and the following disclaimer in
 *    the documentation and/or other materials provided with the
 *    distribution.
 *  * Neither the name Intel Corporation nor the names of its
 *    contributors may be used to endorse or promote products derived
 *    from this software without specific prior written permission.
 *
 * THIS SOFTWARE IS PROVIDED BY THE COPYRIGHT HOLDERS AND CONTRIBUTORS
 * "AS IS" AND ANY EXPRESS OR IMPLIED WARRANTIES, INCLUDING, BUT NOT
 * LIMITED TO, THE IMPLIED WARRANTIES OF MERCHANTABILITY AND FITNESS FOR
 * A PARTICULAR PURPOSE ARE DISCLAIMED. IN NO EVENT SHALL THE COPYRIGHT
 * OWNER OR CONTRIBUTORS BE LIABLE FOR ANY DIRECT, INDIRECT, INCIDENTAL,
 * SPECIAL, EXEMPLARY, OR CONSEQUENTIAL DAMAGES (INCLUDING, BUT NOT
 * LIMITED TO, PROCUREMENT OF SUBSTITUTE GOODS OR SERVICES; LOSS OF USE,
 * DATA, OR PROFITS; OR BUSINESS INTERRUPTION) HOWEVER CAUSED AND ON ANY
 * THEORY OF LIABILITY, WHETHER IN CONTRACT, STRICT LIABILITY, OR TORT
 * (INCLUDING NEGLIGENCE OR OTHERWISE) ARISING IN ANY WAY OUT OF THE USE
 * OF THIS SOFTWARE, EVEN IF ADVISED OF THE POSSIBILITY OF SUCH DAMAGE.
 *
 *****************************************************************************/

#define pr_fmt(fmt) KBUILD_MODNAME ": " fmt

#include <linux/module.h>
#include <linux/pm_runtime.h>
#include <linux/pci.h>
#include <linux/pci-aspm.h>
#include <linux/acpi.h>

#include "iwl-trans.h"
#include "iwl-drv.h"
#include "internal.h"

#define IWL_PCI_DEVICE(dev, subdev, cfg) \
	.vendor = PCI_VENDOR_ID_INTEL,  .device = (dev), \
	.subvendor = PCI_ANY_ID, .subdevice = (subdev), \
	.driver_data = (kernel_ulong_t)&(cfg)

/* Hardware specific file defines the PCI IDs table for that hardware module */
static const struct pci_device_id iwl_hw_card_ids[] = {
#if IS_ENABLED(CONFIG_IWLDVM)
	{IWL_PCI_DEVICE(0x4232, 0x1201, iwl5100_agn_cfg)}, /* Mini Card */
	{IWL_PCI_DEVICE(0x4232, 0x1301, iwl5100_agn_cfg)}, /* Half Mini Card */
	{IWL_PCI_DEVICE(0x4232, 0x1204, iwl5100_agn_cfg)}, /* Mini Card */
	{IWL_PCI_DEVICE(0x4232, 0x1304, iwl5100_agn_cfg)}, /* Half Mini Card */
	{IWL_PCI_DEVICE(0x4232, 0x1205, iwl5100_bgn_cfg)}, /* Mini Card */
	{IWL_PCI_DEVICE(0x4232, 0x1305, iwl5100_bgn_cfg)}, /* Half Mini Card */
	{IWL_PCI_DEVICE(0x4232, 0x1206, iwl5100_abg_cfg)}, /* Mini Card */
	{IWL_PCI_DEVICE(0x4232, 0x1306, iwl5100_abg_cfg)}, /* Half Mini Card */
	{IWL_PCI_DEVICE(0x4232, 0x1221, iwl5100_agn_cfg)}, /* Mini Card */
	{IWL_PCI_DEVICE(0x4232, 0x1321, iwl5100_agn_cfg)}, /* Half Mini Card */
	{IWL_PCI_DEVICE(0x4232, 0x1224, iwl5100_agn_cfg)}, /* Mini Card */
	{IWL_PCI_DEVICE(0x4232, 0x1324, iwl5100_agn_cfg)}, /* Half Mini Card */
	{IWL_PCI_DEVICE(0x4232, 0x1225, iwl5100_bgn_cfg)}, /* Mini Card */
	{IWL_PCI_DEVICE(0x4232, 0x1325, iwl5100_bgn_cfg)}, /* Half Mini Card */
	{IWL_PCI_DEVICE(0x4232, 0x1226, iwl5100_abg_cfg)}, /* Mini Card */
	{IWL_PCI_DEVICE(0x4232, 0x1326, iwl5100_abg_cfg)}, /* Half Mini Card */
	{IWL_PCI_DEVICE(0x4237, 0x1211, iwl5100_agn_cfg)}, /* Mini Card */
	{IWL_PCI_DEVICE(0x4237, 0x1311, iwl5100_agn_cfg)}, /* Half Mini Card */
	{IWL_PCI_DEVICE(0x4237, 0x1214, iwl5100_agn_cfg)}, /* Mini Card */
	{IWL_PCI_DEVICE(0x4237, 0x1314, iwl5100_agn_cfg)}, /* Half Mini Card */
	{IWL_PCI_DEVICE(0x4237, 0x1215, iwl5100_bgn_cfg)}, /* Mini Card */
	{IWL_PCI_DEVICE(0x4237, 0x1315, iwl5100_bgn_cfg)}, /* Half Mini Card */
	{IWL_PCI_DEVICE(0x4237, 0x1216, iwl5100_abg_cfg)}, /* Mini Card */
	{IWL_PCI_DEVICE(0x4237, 0x1316, iwl5100_abg_cfg)}, /* Half Mini Card */

/* 5300 Series WiFi */
	{IWL_PCI_DEVICE(0x4235, 0x1021, iwl5300_agn_cfg)}, /* Mini Card */
	{IWL_PCI_DEVICE(0x4235, 0x1121, iwl5300_agn_cfg)}, /* Half Mini Card */
	{IWL_PCI_DEVICE(0x4235, 0x1024, iwl5300_agn_cfg)}, /* Mini Card */
	{IWL_PCI_DEVICE(0x4235, 0x1124, iwl5300_agn_cfg)}, /* Half Mini Card */
	{IWL_PCI_DEVICE(0x4235, 0x1001, iwl5300_agn_cfg)}, /* Mini Card */
	{IWL_PCI_DEVICE(0x4235, 0x1101, iwl5300_agn_cfg)}, /* Half Mini Card */
	{IWL_PCI_DEVICE(0x4235, 0x1004, iwl5300_agn_cfg)}, /* Mini Card */
	{IWL_PCI_DEVICE(0x4235, 0x1104, iwl5300_agn_cfg)}, /* Half Mini Card */
	{IWL_PCI_DEVICE(0x4236, 0x1011, iwl5300_agn_cfg)}, /* Mini Card */
	{IWL_PCI_DEVICE(0x4236, 0x1111, iwl5300_agn_cfg)}, /* Half Mini Card */
	{IWL_PCI_DEVICE(0x4236, 0x1014, iwl5300_agn_cfg)}, /* Mini Card */
	{IWL_PCI_DEVICE(0x4236, 0x1114, iwl5300_agn_cfg)}, /* Half Mini Card */

/* 5350 Series WiFi/WiMax */
	{IWL_PCI_DEVICE(0x423A, 0x1001, iwl5350_agn_cfg)}, /* Mini Card */
	{IWL_PCI_DEVICE(0x423A, 0x1021, iwl5350_agn_cfg)}, /* Mini Card */
	{IWL_PCI_DEVICE(0x423B, 0x1011, iwl5350_agn_cfg)}, /* Mini Card */

/* 5150 Series Wifi/WiMax */
	{IWL_PCI_DEVICE(0x423C, 0x1201, iwl5150_agn_cfg)}, /* Mini Card */
	{IWL_PCI_DEVICE(0x423C, 0x1301, iwl5150_agn_cfg)}, /* Half Mini Card */
	{IWL_PCI_DEVICE(0x423C, 0x1206, iwl5150_abg_cfg)}, /* Mini Card */
	{IWL_PCI_DEVICE(0x423C, 0x1306, iwl5150_abg_cfg)}, /* Half Mini Card */
	{IWL_PCI_DEVICE(0x423C, 0x1221, iwl5150_agn_cfg)}, /* Mini Card */
	{IWL_PCI_DEVICE(0x423C, 0x1321, iwl5150_agn_cfg)}, /* Half Mini Card */
	{IWL_PCI_DEVICE(0x423C, 0x1326, iwl5150_abg_cfg)}, /* Half Mini Card */

	{IWL_PCI_DEVICE(0x423D, 0x1211, iwl5150_agn_cfg)}, /* Mini Card */
	{IWL_PCI_DEVICE(0x423D, 0x1311, iwl5150_agn_cfg)}, /* Half Mini Card */
	{IWL_PCI_DEVICE(0x423D, 0x1216, iwl5150_abg_cfg)}, /* Mini Card */
	{IWL_PCI_DEVICE(0x423D, 0x1316, iwl5150_abg_cfg)}, /* Half Mini Card */

/* 6x00 Series */
	{IWL_PCI_DEVICE(0x422B, 0x1101, iwl6000_3agn_cfg)},
	{IWL_PCI_DEVICE(0x422B, 0x1108, iwl6000_3agn_cfg)},
	{IWL_PCI_DEVICE(0x422B, 0x1121, iwl6000_3agn_cfg)},
	{IWL_PCI_DEVICE(0x422B, 0x1128, iwl6000_3agn_cfg)},
	{IWL_PCI_DEVICE(0x422C, 0x1301, iwl6000i_2agn_cfg)},
	{IWL_PCI_DEVICE(0x422C, 0x1306, iwl6000i_2abg_cfg)},
	{IWL_PCI_DEVICE(0x422C, 0x1307, iwl6000i_2bg_cfg)},
	{IWL_PCI_DEVICE(0x422C, 0x1321, iwl6000i_2agn_cfg)},
	{IWL_PCI_DEVICE(0x422C, 0x1326, iwl6000i_2abg_cfg)},
	{IWL_PCI_DEVICE(0x4238, 0x1111, iwl6000_3agn_cfg)},
	{IWL_PCI_DEVICE(0x4238, 0x1118, iwl6000_3agn_cfg)},
	{IWL_PCI_DEVICE(0x4239, 0x1311, iwl6000i_2agn_cfg)},
	{IWL_PCI_DEVICE(0x4239, 0x1316, iwl6000i_2abg_cfg)},

/* 6x05 Series */
	{IWL_PCI_DEVICE(0x0082, 0x1301, iwl6005_2agn_cfg)},
	{IWL_PCI_DEVICE(0x0082, 0x1306, iwl6005_2abg_cfg)},
	{IWL_PCI_DEVICE(0x0082, 0x1307, iwl6005_2bg_cfg)},
	{IWL_PCI_DEVICE(0x0082, 0x1308, iwl6005_2agn_cfg)},
	{IWL_PCI_DEVICE(0x0082, 0x1321, iwl6005_2agn_cfg)},
	{IWL_PCI_DEVICE(0x0082, 0x1326, iwl6005_2abg_cfg)},
	{IWL_PCI_DEVICE(0x0082, 0x1328, iwl6005_2agn_cfg)},
	{IWL_PCI_DEVICE(0x0085, 0x1311, iwl6005_2agn_cfg)},
	{IWL_PCI_DEVICE(0x0085, 0x1318, iwl6005_2agn_cfg)},
	{IWL_PCI_DEVICE(0x0085, 0x1316, iwl6005_2abg_cfg)},
	{IWL_PCI_DEVICE(0x0082, 0xC020, iwl6005_2agn_sff_cfg)},
	{IWL_PCI_DEVICE(0x0085, 0xC220, iwl6005_2agn_sff_cfg)},
	{IWL_PCI_DEVICE(0x0085, 0xC228, iwl6005_2agn_sff_cfg)},
	{IWL_PCI_DEVICE(0x0082, 0x4820, iwl6005_2agn_d_cfg)},
	{IWL_PCI_DEVICE(0x0082, 0x1304, iwl6005_2agn_mow1_cfg)},/* low 5GHz active */
	{IWL_PCI_DEVICE(0x0082, 0x1305, iwl6005_2agn_mow2_cfg)},/* high 5GHz active */

/* 6x30 Series */
	{IWL_PCI_DEVICE(0x008A, 0x5305, iwl1030_bgn_cfg)},
	{IWL_PCI_DEVICE(0x008A, 0x5307, iwl1030_bg_cfg)},
	{IWL_PCI_DEVICE(0x008A, 0x5325, iwl1030_bgn_cfg)},
	{IWL_PCI_DEVICE(0x008A, 0x5327, iwl1030_bg_cfg)},
	{IWL_PCI_DEVICE(0x008B, 0x5315, iwl1030_bgn_cfg)},
	{IWL_PCI_DEVICE(0x008B, 0x5317, iwl1030_bg_cfg)},
	{IWL_PCI_DEVICE(0x0090, 0x5211, iwl6030_2agn_cfg)},
	{IWL_PCI_DEVICE(0x0090, 0x5215, iwl6030_2bgn_cfg)},
	{IWL_PCI_DEVICE(0x0090, 0x5216, iwl6030_2abg_cfg)},
	{IWL_PCI_DEVICE(0x0091, 0x5201, iwl6030_2agn_cfg)},
	{IWL_PCI_DEVICE(0x0091, 0x5205, iwl6030_2bgn_cfg)},
	{IWL_PCI_DEVICE(0x0091, 0x5206, iwl6030_2abg_cfg)},
	{IWL_PCI_DEVICE(0x0091, 0x5207, iwl6030_2bg_cfg)},
	{IWL_PCI_DEVICE(0x0091, 0x5221, iwl6030_2agn_cfg)},
	{IWL_PCI_DEVICE(0x0091, 0x5225, iwl6030_2bgn_cfg)},
	{IWL_PCI_DEVICE(0x0091, 0x5226, iwl6030_2abg_cfg)},

/* 6x50 WiFi/WiMax Series */
	{IWL_PCI_DEVICE(0x0087, 0x1301, iwl6050_2agn_cfg)},
	{IWL_PCI_DEVICE(0x0087, 0x1306, iwl6050_2abg_cfg)},
	{IWL_PCI_DEVICE(0x0087, 0x1321, iwl6050_2agn_cfg)},
	{IWL_PCI_DEVICE(0x0087, 0x1326, iwl6050_2abg_cfg)},
	{IWL_PCI_DEVICE(0x0089, 0x1311, iwl6050_2agn_cfg)},
	{IWL_PCI_DEVICE(0x0089, 0x1316, iwl6050_2abg_cfg)},

/* 6150 WiFi/WiMax Series */
	{IWL_PCI_DEVICE(0x0885, 0x1305, iwl6150_bgn_cfg)},
	{IWL_PCI_DEVICE(0x0885, 0x1307, iwl6150_bg_cfg)},
	{IWL_PCI_DEVICE(0x0885, 0x1325, iwl6150_bgn_cfg)},
	{IWL_PCI_DEVICE(0x0885, 0x1327, iwl6150_bg_cfg)},
	{IWL_PCI_DEVICE(0x0886, 0x1315, iwl6150_bgn_cfg)},
	{IWL_PCI_DEVICE(0x0886, 0x1317, iwl6150_bg_cfg)},

/* 1000 Series WiFi */
	{IWL_PCI_DEVICE(0x0083, 0x1205, iwl1000_bgn_cfg)},
	{IWL_PCI_DEVICE(0x0083, 0x1305, iwl1000_bgn_cfg)},
	{IWL_PCI_DEVICE(0x0083, 0x1225, iwl1000_bgn_cfg)},
	{IWL_PCI_DEVICE(0x0083, 0x1325, iwl1000_bgn_cfg)},
	{IWL_PCI_DEVICE(0x0084, 0x1215, iwl1000_bgn_cfg)},
	{IWL_PCI_DEVICE(0x0084, 0x1315, iwl1000_bgn_cfg)},
	{IWL_PCI_DEVICE(0x0083, 0x1206, iwl1000_bg_cfg)},
	{IWL_PCI_DEVICE(0x0083, 0x1306, iwl1000_bg_cfg)},
	{IWL_PCI_DEVICE(0x0083, 0x1226, iwl1000_bg_cfg)},
	{IWL_PCI_DEVICE(0x0083, 0x1326, iwl1000_bg_cfg)},
	{IWL_PCI_DEVICE(0x0084, 0x1216, iwl1000_bg_cfg)},
	{IWL_PCI_DEVICE(0x0084, 0x1316, iwl1000_bg_cfg)},

/* 100 Series WiFi */
	{IWL_PCI_DEVICE(0x08AE, 0x1005, iwl100_bgn_cfg)},
	{IWL_PCI_DEVICE(0x08AE, 0x1007, iwl100_bg_cfg)},
	{IWL_PCI_DEVICE(0x08AF, 0x1015, iwl100_bgn_cfg)},
	{IWL_PCI_DEVICE(0x08AF, 0x1017, iwl100_bg_cfg)},
	{IWL_PCI_DEVICE(0x08AE, 0x1025, iwl100_bgn_cfg)},
	{IWL_PCI_DEVICE(0x08AE, 0x1027, iwl100_bg_cfg)},

/* 130 Series WiFi */
	{IWL_PCI_DEVICE(0x0896, 0x5005, iwl130_bgn_cfg)},
	{IWL_PCI_DEVICE(0x0896, 0x5007, iwl130_bg_cfg)},
	{IWL_PCI_DEVICE(0x0897, 0x5015, iwl130_bgn_cfg)},
	{IWL_PCI_DEVICE(0x0897, 0x5017, iwl130_bg_cfg)},
	{IWL_PCI_DEVICE(0x0896, 0x5025, iwl130_bgn_cfg)},
	{IWL_PCI_DEVICE(0x0896, 0x5027, iwl130_bg_cfg)},

/* 2x00 Series */
	{IWL_PCI_DEVICE(0x0890, 0x4022, iwl2000_2bgn_cfg)},
	{IWL_PCI_DEVICE(0x0891, 0x4222, iwl2000_2bgn_cfg)},
	{IWL_PCI_DEVICE(0x0890, 0x4422, iwl2000_2bgn_cfg)},
	{IWL_PCI_DEVICE(0x0890, 0x4822, iwl2000_2bgn_d_cfg)},

/* 2x30 Series */
	{IWL_PCI_DEVICE(0x0887, 0x4062, iwl2030_2bgn_cfg)},
	{IWL_PCI_DEVICE(0x0888, 0x4262, iwl2030_2bgn_cfg)},
	{IWL_PCI_DEVICE(0x0887, 0x4462, iwl2030_2bgn_cfg)},

/* 6x35 Series */
	{IWL_PCI_DEVICE(0x088E, 0x4060, iwl6035_2agn_cfg)},
	{IWL_PCI_DEVICE(0x088E, 0x406A, iwl6035_2agn_sff_cfg)},
	{IWL_PCI_DEVICE(0x088F, 0x4260, iwl6035_2agn_cfg)},
	{IWL_PCI_DEVICE(0x088F, 0x426A, iwl6035_2agn_sff_cfg)},
	{IWL_PCI_DEVICE(0x088E, 0x4460, iwl6035_2agn_cfg)},
	{IWL_PCI_DEVICE(0x088E, 0x446A, iwl6035_2agn_sff_cfg)},
	{IWL_PCI_DEVICE(0x088E, 0x4860, iwl6035_2agn_cfg)},
	{IWL_PCI_DEVICE(0x088F, 0x5260, iwl6035_2agn_cfg)},

/* 105 Series */
	{IWL_PCI_DEVICE(0x0894, 0x0022, iwl105_bgn_cfg)},
	{IWL_PCI_DEVICE(0x0895, 0x0222, iwl105_bgn_cfg)},
	{IWL_PCI_DEVICE(0x0894, 0x0422, iwl105_bgn_cfg)},
	{IWL_PCI_DEVICE(0x0894, 0x0822, iwl105_bgn_d_cfg)},

/* 135 Series */
	{IWL_PCI_DEVICE(0x0892, 0x0062, iwl135_bgn_cfg)},
	{IWL_PCI_DEVICE(0x0893, 0x0262, iwl135_bgn_cfg)},
	{IWL_PCI_DEVICE(0x0892, 0x0462, iwl135_bgn_cfg)},
#endif /* CONFIG_IWLDVM */

#if IS_ENABLED(CONFIG_IWLMVM)
/* 7260 Series */
	{IWL_PCI_DEVICE(0x08B1, 0x4070, iwl7260_2ac_cfg)},
	{IWL_PCI_DEVICE(0x08B1, 0x4072, iwl7260_2ac_cfg)},
	{IWL_PCI_DEVICE(0x08B1, 0x4170, iwl7260_2ac_cfg)},
	{IWL_PCI_DEVICE(0x08B1, 0x4C60, iwl7260_2ac_cfg)},
	{IWL_PCI_DEVICE(0x08B1, 0x4C70, iwl7260_2ac_cfg)},
	{IWL_PCI_DEVICE(0x08B1, 0x4060, iwl7260_2n_cfg)},
	{IWL_PCI_DEVICE(0x08B1, 0x406A, iwl7260_2n_cfg)},
	{IWL_PCI_DEVICE(0x08B1, 0x4160, iwl7260_2n_cfg)},
	{IWL_PCI_DEVICE(0x08B1, 0x4062, iwl7260_n_cfg)},
	{IWL_PCI_DEVICE(0x08B1, 0x4162, iwl7260_n_cfg)},
	{IWL_PCI_DEVICE(0x08B2, 0x4270, iwl7260_2ac_cfg)},
	{IWL_PCI_DEVICE(0x08B2, 0x4272, iwl7260_2ac_cfg)},
	{IWL_PCI_DEVICE(0x08B2, 0x4260, iwl7260_2n_cfg)},
	{IWL_PCI_DEVICE(0x08B2, 0x426A, iwl7260_2n_cfg)},
	{IWL_PCI_DEVICE(0x08B2, 0x4262, iwl7260_n_cfg)},
	{IWL_PCI_DEVICE(0x08B1, 0x4470, iwl7260_2ac_cfg)},
	{IWL_PCI_DEVICE(0x08B1, 0x4472, iwl7260_2ac_cfg)},
	{IWL_PCI_DEVICE(0x08B1, 0x4460, iwl7260_2n_cfg)},
	{IWL_PCI_DEVICE(0x08B1, 0x446A, iwl7260_2n_cfg)},
	{IWL_PCI_DEVICE(0x08B1, 0x4462, iwl7260_n_cfg)},
	{IWL_PCI_DEVICE(0x08B1, 0x4870, iwl7260_2ac_cfg)},
	{IWL_PCI_DEVICE(0x08B1, 0x486E, iwl7260_2ac_cfg)},
	{IWL_PCI_DEVICE(0x08B1, 0x4A70, iwl7260_2ac_cfg_high_temp)},
	{IWL_PCI_DEVICE(0x08B1, 0x4A6E, iwl7260_2ac_cfg_high_temp)},
	{IWL_PCI_DEVICE(0x08B1, 0x4A6C, iwl7260_2ac_cfg_high_temp)},
	{IWL_PCI_DEVICE(0x08B1, 0x4570, iwl7260_2ac_cfg)},
	{IWL_PCI_DEVICE(0x08B1, 0x4560, iwl7260_2n_cfg)},
	{IWL_PCI_DEVICE(0x08B2, 0x4370, iwl7260_2ac_cfg)},
	{IWL_PCI_DEVICE(0x08B2, 0x4360, iwl7260_2n_cfg)},
	{IWL_PCI_DEVICE(0x08B1, 0x5070, iwl7260_2ac_cfg)},
	{IWL_PCI_DEVICE(0x08B1, 0x5072, iwl7260_2ac_cfg)},
	{IWL_PCI_DEVICE(0x08B1, 0x5170, iwl7260_2ac_cfg)},
	{IWL_PCI_DEVICE(0x08B1, 0x5770, iwl7260_2ac_cfg)},
	{IWL_PCI_DEVICE(0x08B1, 0x4020, iwl7260_2n_cfg)},
	{IWL_PCI_DEVICE(0x08B1, 0x402A, iwl7260_2n_cfg)},
	{IWL_PCI_DEVICE(0x08B2, 0x4220, iwl7260_2n_cfg)},
	{IWL_PCI_DEVICE(0x08B1, 0x4420, iwl7260_2n_cfg)},
	{IWL_PCI_DEVICE(0x08B1, 0xC070, iwl7260_2ac_cfg)},
	{IWL_PCI_DEVICE(0x08B1, 0xC072, iwl7260_2ac_cfg)},
	{IWL_PCI_DEVICE(0x08B1, 0xC170, iwl7260_2ac_cfg)},
	{IWL_PCI_DEVICE(0x08B1, 0xC060, iwl7260_2n_cfg)},
	{IWL_PCI_DEVICE(0x08B1, 0xC06A, iwl7260_2n_cfg)},
	{IWL_PCI_DEVICE(0x08B1, 0xC160, iwl7260_2n_cfg)},
	{IWL_PCI_DEVICE(0x08B1, 0xC062, iwl7260_n_cfg)},
	{IWL_PCI_DEVICE(0x08B1, 0xC162, iwl7260_n_cfg)},
	{IWL_PCI_DEVICE(0x08B1, 0xC770, iwl7260_2ac_cfg)},
	{IWL_PCI_DEVICE(0x08B1, 0xC760, iwl7260_2n_cfg)},
	{IWL_PCI_DEVICE(0x08B2, 0xC270, iwl7260_2ac_cfg)},
	{IWL_PCI_DEVICE(0x08B1, 0xCC70, iwl7260_2ac_cfg)},
	{IWL_PCI_DEVICE(0x08B1, 0xCC60, iwl7260_2ac_cfg)},
	{IWL_PCI_DEVICE(0x08B2, 0xC272, iwl7260_2ac_cfg)},
	{IWL_PCI_DEVICE(0x08B2, 0xC260, iwl7260_2n_cfg)},
	{IWL_PCI_DEVICE(0x08B2, 0xC26A, iwl7260_n_cfg)},
	{IWL_PCI_DEVICE(0x08B2, 0xC262, iwl7260_n_cfg)},
	{IWL_PCI_DEVICE(0x08B1, 0xC470, iwl7260_2ac_cfg)},
	{IWL_PCI_DEVICE(0x08B1, 0xC472, iwl7260_2ac_cfg)},
	{IWL_PCI_DEVICE(0x08B1, 0xC460, iwl7260_2n_cfg)},
	{IWL_PCI_DEVICE(0x08B1, 0xC462, iwl7260_n_cfg)},
	{IWL_PCI_DEVICE(0x08B1, 0xC570, iwl7260_2ac_cfg)},
	{IWL_PCI_DEVICE(0x08B1, 0xC560, iwl7260_2n_cfg)},
	{IWL_PCI_DEVICE(0x08B2, 0xC370, iwl7260_2ac_cfg)},
	{IWL_PCI_DEVICE(0x08B1, 0xC360, iwl7260_2n_cfg)},
	{IWL_PCI_DEVICE(0x08B1, 0xC020, iwl7260_2n_cfg)},
	{IWL_PCI_DEVICE(0x08B1, 0xC02A, iwl7260_2n_cfg)},
	{IWL_PCI_DEVICE(0x08B2, 0xC220, iwl7260_2n_cfg)},
	{IWL_PCI_DEVICE(0x08B1, 0xC420, iwl7260_2n_cfg)},

/* 3160 Series */
	{IWL_PCI_DEVICE(0x08B3, 0x0070, iwl3160_2ac_cfg)},
	{IWL_PCI_DEVICE(0x08B3, 0x0072, iwl3160_2ac_cfg)},
	{IWL_PCI_DEVICE(0x08B3, 0x0170, iwl3160_2ac_cfg)},
	{IWL_PCI_DEVICE(0x08B3, 0x0172, iwl3160_2ac_cfg)},
	{IWL_PCI_DEVICE(0x08B3, 0x0060, iwl3160_2n_cfg)},
	{IWL_PCI_DEVICE(0x08B3, 0x0062, iwl3160_n_cfg)},
	{IWL_PCI_DEVICE(0x08B4, 0x0270, iwl3160_2ac_cfg)},
	{IWL_PCI_DEVICE(0x08B4, 0x0272, iwl3160_2ac_cfg)},
	{IWL_PCI_DEVICE(0x08B3, 0x0470, iwl3160_2ac_cfg)},
	{IWL_PCI_DEVICE(0x08B3, 0x0472, iwl3160_2ac_cfg)},
	{IWL_PCI_DEVICE(0x08B4, 0x0370, iwl3160_2ac_cfg)},
	{IWL_PCI_DEVICE(0x08B3, 0x8070, iwl3160_2ac_cfg)},
	{IWL_PCI_DEVICE(0x08B3, 0x8072, iwl3160_2ac_cfg)},
	{IWL_PCI_DEVICE(0x08B3, 0x8170, iwl3160_2ac_cfg)},
	{IWL_PCI_DEVICE(0x08B3, 0x8172, iwl3160_2ac_cfg)},
	{IWL_PCI_DEVICE(0x08B3, 0x8060, iwl3160_2n_cfg)},
	{IWL_PCI_DEVICE(0x08B3, 0x8062, iwl3160_n_cfg)},
	{IWL_PCI_DEVICE(0x08B4, 0x8270, iwl3160_2ac_cfg)},
	{IWL_PCI_DEVICE(0x08B4, 0x8370, iwl3160_2ac_cfg)},
	{IWL_PCI_DEVICE(0x08B4, 0x8272, iwl3160_2ac_cfg)},
	{IWL_PCI_DEVICE(0x08B3, 0x8470, iwl3160_2ac_cfg)},
	{IWL_PCI_DEVICE(0x08B3, 0x8570, iwl3160_2ac_cfg)},
	{IWL_PCI_DEVICE(0x08B3, 0x1070, iwl3160_2ac_cfg)},
	{IWL_PCI_DEVICE(0x08B3, 0x1170, iwl3160_2ac_cfg)},

/* 3165 Series */
	{IWL_PCI_DEVICE(0x3165, 0x4010, iwl3165_2ac_cfg)},
	{IWL_PCI_DEVICE(0x3165, 0x4012, iwl3165_2ac_cfg)},
	{IWL_PCI_DEVICE(0x3166, 0x4212, iwl3165_2ac_cfg)},
	{IWL_PCI_DEVICE(0x3165, 0x4410, iwl3165_2ac_cfg)},
	{IWL_PCI_DEVICE(0x3165, 0x4510, iwl3165_2ac_cfg)},
	{IWL_PCI_DEVICE(0x3165, 0x4110, iwl3165_2ac_cfg)},
	{IWL_PCI_DEVICE(0x3166, 0x4310, iwl3165_2ac_cfg)},
	{IWL_PCI_DEVICE(0x3166, 0x4210, iwl3165_2ac_cfg)},
	{IWL_PCI_DEVICE(0x3165, 0x8010, iwl3165_2ac_cfg)},
	{IWL_PCI_DEVICE(0x3165, 0x8110, iwl3165_2ac_cfg)},

/* 3168 Series */
	{IWL_PCI_DEVICE(0x24FB, 0x2010, iwl3168_2ac_cfg)},
	{IWL_PCI_DEVICE(0x24FB, 0x2110, iwl3168_2ac_cfg)},
	{IWL_PCI_DEVICE(0x24FB, 0x2050, iwl3168_2ac_cfg)},
	{IWL_PCI_DEVICE(0x24FB, 0x2150, iwl3168_2ac_cfg)},
	{IWL_PCI_DEVICE(0x24FB, 0x0000, iwl3168_2ac_cfg)},

/* 7265 Series */
	{IWL_PCI_DEVICE(0x095A, 0x5010, iwl7265_2ac_cfg)},
	{IWL_PCI_DEVICE(0x095A, 0x5110, iwl7265_2ac_cfg)},
	{IWL_PCI_DEVICE(0x095A, 0x5100, iwl7265_2ac_cfg)},
	{IWL_PCI_DEVICE(0x095B, 0x5310, iwl7265_2ac_cfg)},
	{IWL_PCI_DEVICE(0x095B, 0x5302, iwl7265_n_cfg)},
	{IWL_PCI_DEVICE(0x095B, 0x5210, iwl7265_2ac_cfg)},
	{IWL_PCI_DEVICE(0x095A, 0x5C10, iwl7265_2ac_cfg)},
	{IWL_PCI_DEVICE(0x095A, 0x5012, iwl7265_2ac_cfg)},
	{IWL_PCI_DEVICE(0x095A, 0x5412, iwl7265_2ac_cfg)},
	{IWL_PCI_DEVICE(0x095A, 0x5410, iwl7265_2ac_cfg)},
	{IWL_PCI_DEVICE(0x095A, 0x5510, iwl7265_2ac_cfg)},
	{IWL_PCI_DEVICE(0x095A, 0x5400, iwl7265_2ac_cfg)},
	{IWL_PCI_DEVICE(0x095A, 0x1010, iwl7265_2ac_cfg)},
	{IWL_PCI_DEVICE(0x095A, 0x5000, iwl7265_2n_cfg)},
	{IWL_PCI_DEVICE(0x095A, 0x500A, iwl7265_2n_cfg)},
	{IWL_PCI_DEVICE(0x095B, 0x5200, iwl7265_2n_cfg)},
	{IWL_PCI_DEVICE(0x095A, 0x5002, iwl7265_n_cfg)},
	{IWL_PCI_DEVICE(0x095A, 0x5102, iwl7265_n_cfg)},
	{IWL_PCI_DEVICE(0x095B, 0x5202, iwl7265_n_cfg)},
	{IWL_PCI_DEVICE(0x095A, 0x9010, iwl7265_2ac_cfg)},
	{IWL_PCI_DEVICE(0x095A, 0x9012, iwl7265_2ac_cfg)},
	{IWL_PCI_DEVICE(0x095A, 0x900A, iwl7265_2ac_cfg)},
	{IWL_PCI_DEVICE(0x095A, 0x9110, iwl7265_2ac_cfg)},
	{IWL_PCI_DEVICE(0x095A, 0x9112, iwl7265_2ac_cfg)},
	{IWL_PCI_DEVICE(0x095B, 0x9210, iwl7265_2ac_cfg)},
	{IWL_PCI_DEVICE(0x095B, 0x9200, iwl7265_2ac_cfg)},
	{IWL_PCI_DEVICE(0x095A, 0x9510, iwl7265_2ac_cfg)},
	{IWL_PCI_DEVICE(0x095B, 0x9310, iwl7265_2ac_cfg)},
	{IWL_PCI_DEVICE(0x095A, 0x9410, iwl7265_2ac_cfg)},
	{IWL_PCI_DEVICE(0x095A, 0x5020, iwl7265_2n_cfg)},
	{IWL_PCI_DEVICE(0x095A, 0x502A, iwl7265_2n_cfg)},
	{IWL_PCI_DEVICE(0x095A, 0x5420, iwl7265_2n_cfg)},
	{IWL_PCI_DEVICE(0x095A, 0x5090, iwl7265_2ac_cfg)},
	{IWL_PCI_DEVICE(0x095A, 0x5190, iwl7265_2ac_cfg)},
	{IWL_PCI_DEVICE(0x095A, 0x5590, iwl7265_2ac_cfg)},
	{IWL_PCI_DEVICE(0x095B, 0x5290, iwl7265_2ac_cfg)},
	{IWL_PCI_DEVICE(0x095A, 0x5490, iwl7265_2ac_cfg)},
	{IWL_PCI_DEVICE(0x095A, 0x5F10, iwl7265_2ac_cfg)},
	{IWL_PCI_DEVICE(0x095B, 0x5212, iwl7265_2ac_cfg)},
	{IWL_PCI_DEVICE(0x095B, 0x520A, iwl7265_2ac_cfg)},
	{IWL_PCI_DEVICE(0x095A, 0x9000, iwl7265_2ac_cfg)},
	{IWL_PCI_DEVICE(0x095A, 0x9400, iwl7265_2ac_cfg)},
	{IWL_PCI_DEVICE(0x095A, 0x9E10, iwl7265_2ac_cfg)},

/* 8000 Series */
	{IWL_PCI_DEVICE(0x24F3, 0x0010, iwl8260_2ac_cfg)},
	{IWL_PCI_DEVICE(0x24F3, 0x1010, iwl8260_2ac_cfg)},
	{IWL_PCI_DEVICE(0x24F3, 0x10B0, iwl8260_2ac_cfg)},
	{IWL_PCI_DEVICE(0x24F3, 0x0130, iwl8260_2ac_cfg)},
	{IWL_PCI_DEVICE(0x24F3, 0x1130, iwl8260_2ac_cfg)},
	{IWL_PCI_DEVICE(0x24F3, 0x0132, iwl8260_2ac_cfg)},
	{IWL_PCI_DEVICE(0x24F3, 0x1132, iwl8260_2ac_cfg)},
	{IWL_PCI_DEVICE(0x24F3, 0x0110, iwl8260_2ac_cfg)},
	{IWL_PCI_DEVICE(0x24F3, 0x01F0, iwl8260_2ac_cfg)},
	{IWL_PCI_DEVICE(0x24F3, 0x0012, iwl8260_2ac_cfg)},
	{IWL_PCI_DEVICE(0x24F3, 0x1012, iwl8260_2ac_cfg)},
	{IWL_PCI_DEVICE(0x24F3, 0x1110, iwl8260_2ac_cfg)},
	{IWL_PCI_DEVICE(0x24F3, 0x0050, iwl8260_2ac_cfg)},
	{IWL_PCI_DEVICE(0x24F3, 0x0250, iwl8260_2ac_cfg)},
	{IWL_PCI_DEVICE(0x24F3, 0x1050, iwl8260_2ac_cfg)},
	{IWL_PCI_DEVICE(0x24F3, 0x0150, iwl8260_2ac_cfg)},
	{IWL_PCI_DEVICE(0x24F3, 0x1150, iwl8260_2ac_cfg)},
	{IWL_PCI_DEVICE(0x24F4, 0x0030, iwl8260_2ac_cfg)},
	{IWL_PCI_DEVICE(0x24F4, 0x1030, iwl8260_2ac_cfg)},
	{IWL_PCI_DEVICE(0x24F3, 0xC010, iwl8260_2ac_cfg)},
	{IWL_PCI_DEVICE(0x24F3, 0xC110, iwl8260_2ac_cfg)},
	{IWL_PCI_DEVICE(0x24F3, 0xD010, iwl8260_2ac_cfg)},
	{IWL_PCI_DEVICE(0x24F3, 0xC050, iwl8260_2ac_cfg)},
	{IWL_PCI_DEVICE(0x24F3, 0xD050, iwl8260_2ac_cfg)},
	{IWL_PCI_DEVICE(0x24F3, 0xD0B0, iwl8260_2ac_cfg)},
	{IWL_PCI_DEVICE(0x24F3, 0xB0B0, iwl8260_2ac_cfg)},
	{IWL_PCI_DEVICE(0x24F3, 0x8010, iwl8260_2ac_cfg)},
	{IWL_PCI_DEVICE(0x24F3, 0x8110, iwl8260_2ac_cfg)},
	{IWL_PCI_DEVICE(0x24F3, 0x9010, iwl8260_2ac_cfg)},
	{IWL_PCI_DEVICE(0x24F3, 0x9110, iwl8260_2ac_cfg)},
	{IWL_PCI_DEVICE(0x24F4, 0x8030, iwl8260_2ac_cfg)},
	{IWL_PCI_DEVICE(0x24F4, 0x9030, iwl8260_2ac_cfg)},
	{IWL_PCI_DEVICE(0x24F3, 0x8130, iwl8260_2ac_cfg)},
	{IWL_PCI_DEVICE(0x24F3, 0x9130, iwl8260_2ac_cfg)},
	{IWL_PCI_DEVICE(0x24F3, 0x8132, iwl8260_2ac_cfg)},
	{IWL_PCI_DEVICE(0x24F3, 0x9132, iwl8260_2ac_cfg)},
	{IWL_PCI_DEVICE(0x24F3, 0x8050, iwl8260_2ac_cfg)},
	{IWL_PCI_DEVICE(0x24F3, 0x8150, iwl8260_2ac_cfg)},
	{IWL_PCI_DEVICE(0x24F3, 0x9050, iwl8260_2ac_cfg)},
	{IWL_PCI_DEVICE(0x24F3, 0x9150, iwl8260_2ac_cfg)},
	{IWL_PCI_DEVICE(0x24F3, 0x0004, iwl8260_2n_cfg)},
	{IWL_PCI_DEVICE(0x24F3, 0x0044, iwl8260_2n_cfg)},
	{IWL_PCI_DEVICE(0x24F5, 0x0010, iwl4165_2ac_cfg)},
	{IWL_PCI_DEVICE(0x24F6, 0x0030, iwl4165_2ac_cfg)},
	{IWL_PCI_DEVICE(0x24F3, 0x0810, iwl8260_2ac_cfg)},
	{IWL_PCI_DEVICE(0x24F3, 0x0910, iwl8260_2ac_cfg)},
	{IWL_PCI_DEVICE(0x24F3, 0x0850, iwl8260_2ac_cfg)},
	{IWL_PCI_DEVICE(0x24F3, 0x0950, iwl8260_2ac_cfg)},
	{IWL_PCI_DEVICE(0x24F3, 0x0930, iwl8260_2ac_cfg)},
	{IWL_PCI_DEVICE(0x24F3, 0x0000, iwl8265_2ac_cfg)},
	{IWL_PCI_DEVICE(0x24FD, 0x0010, iwl8265_2ac_cfg)},
	{IWL_PCI_DEVICE(0x24FD, 0x0110, iwl8265_2ac_cfg)},
	{IWL_PCI_DEVICE(0x24FD, 0x1110, iwl8265_2ac_cfg)},
	{IWL_PCI_DEVICE(0x24FD, 0x1130, iwl8265_2ac_cfg)},
	{IWL_PCI_DEVICE(0x24FD, 0x0130, iwl8265_2ac_cfg)},
	{IWL_PCI_DEVICE(0x24FD, 0x1010, iwl8265_2ac_cfg)},
	{IWL_PCI_DEVICE(0x24FD, 0x10D0, iwl8265_2ac_cfg)},
	{IWL_PCI_DEVICE(0x24FD, 0x0050, iwl8265_2ac_cfg)},
	{IWL_PCI_DEVICE(0x24FD, 0x0150, iwl8265_2ac_cfg)},
	{IWL_PCI_DEVICE(0x24FD, 0x9010, iwl8265_2ac_cfg)},
	{IWL_PCI_DEVICE(0x24FD, 0x8110, iwl8265_2ac_cfg)},
	{IWL_PCI_DEVICE(0x24FD, 0x8050, iwl8265_2ac_cfg)},
	{IWL_PCI_DEVICE(0x24FD, 0x8010, iwl8265_2ac_cfg)},
	{IWL_PCI_DEVICE(0x24FD, 0x0810, iwl8265_2ac_cfg)},
	{IWL_PCI_DEVICE(0x24FD, 0x9110, iwl8265_2ac_cfg)},
	{IWL_PCI_DEVICE(0x24FD, 0x8130, iwl8265_2ac_cfg)},
	{IWL_PCI_DEVICE(0x24FD, 0x0910, iwl8265_2ac_cfg)},
	{IWL_PCI_DEVICE(0x24FD, 0x0930, iwl8265_2ac_cfg)},
	{IWL_PCI_DEVICE(0x24FD, 0x0950, iwl8265_2ac_cfg)},
	{IWL_PCI_DEVICE(0x24FD, 0x0850, iwl8265_2ac_cfg)},
	{IWL_PCI_DEVICE(0x24FD, 0x1014, iwl8265_2ac_cfg)},
	{IWL_PCI_DEVICE(0x24FD, 0x3E02, iwl8275_2ac_cfg)},
	{IWL_PCI_DEVICE(0x24FD, 0x3E01, iwl8275_2ac_cfg)},
	{IWL_PCI_DEVICE(0x24FD, 0x1012, iwl8275_2ac_cfg)},
	{IWL_PCI_DEVICE(0x24FD, 0x0012, iwl8275_2ac_cfg)},

/* 9000 Series */
	{IWL_PCI_DEVICE(0x271B, 0x0010, iwl9160_2ac_cfg)},
	{IWL_PCI_DEVICE(0x271B, 0x0014, iwl9160_2ac_cfg)},
	{IWL_PCI_DEVICE(0x271B, 0x0210, iwl9160_2ac_cfg)},
	{IWL_PCI_DEVICE(0x2526, 0x0000, iwl9260_2ac_cfg)},
	{IWL_PCI_DEVICE(0x2526, 0x0010, iwl9260_2ac_cfg)},
	{IWL_PCI_DEVICE(0x2526, 0x0014, iwl9260_2ac_cfg)},
	{IWL_PCI_DEVICE(0x2526, 0xA014, iwl9260_2ac_cfg)},
	{IWL_PCI_DEVICE(0x2526, 0x4010, iwl9260_2ac_cfg)},
	{IWL_PCI_DEVICE(0x2526, 0x0210, iwl9260_2ac_cfg)},
	{IWL_PCI_DEVICE(0x2526, 0x0214, iwl9260_2ac_cfg)},
	{IWL_PCI_DEVICE(0x2526, 0x1410, iwl9270_2ac_cfg)},
	{IWL_PCI_DEVICE(0x2526, 0x1610, iwl9270_2ac_cfg)},
	{IWL_PCI_DEVICE(0x9DF0, 0x0A10, iwl9460_2ac_cfg)},
	{IWL_PCI_DEVICE(0x9DF0, 0x0010, iwl9460_2ac_cfg)},
	{IWL_PCI_DEVICE(0x9DF0, 0x0210, iwl9460_2ac_cfg)},
	{IWL_PCI_DEVICE(0x9DF0, 0x0410, iwl9460_2ac_cfg)},
	{IWL_PCI_DEVICE(0x9DF0, 0x0610, iwl9460_2ac_cfg)},
	{IWL_PCI_DEVICE(0x9DF0, 0x0310, iwl9460_2ac_cfg)},
	{IWL_PCI_DEVICE(0x9DF0, 0x0000, iwl9460_2ac_cfg)},
	{IWL_PCI_DEVICE(0x9DF0, 0x0510, iwl9460_2ac_cfg)},
	{IWL_PCI_DEVICE(0x9DF0, 0x2010, iwl9460_2ac_cfg)},
	{IWL_PCI_DEVICE(0x2526, 0x1420, iwl9460_2ac_cfg)},
	{IWL_PCI_DEVICE(0x9DF0, 0x0710, iwl9460_2ac_cfg)},
	{IWL_PCI_DEVICE(0x9DF0, 0x2A10, iwl9460_2ac_cfg)},
	{IWL_PCI_DEVICE(0x30DC, 0x0060, iwl9460_2ac_cfg)},
	{IWL_PCI_DEVICE(0x2526, 0x0060, iwl9460_2ac_cfg)},
	{IWL_PCI_DEVICE(0x2526, 0x0260, iwl9460_2ac_cfg)},
	{IWL_PCI_DEVICE(0x2526, 0x0064, iwl9460_2ac_cfg)},
	{IWL_PCI_DEVICE(0x2526, 0x00A4, iwl9460_2ac_cfg)},
	{IWL_PCI_DEVICE(0x2526, 0x40A4, iwl9460_2ac_cfg)},
	{IWL_PCI_DEVICE(0x2526, 0x02A4, iwl9460_2ac_cfg)},
	{IWL_PCI_DEVICE(0x2526, 0x00A0, iwl9460_2ac_cfg)},
	{IWL_PCI_DEVICE(0x2526, 0x02A0, iwl9460_2ac_cfg)},
	{IWL_PCI_DEVICE(0x9DF0, 0x0060, iwl9460_2ac_cfg)},
	{IWL_PCI_DEVICE(0xA370, 0x0060, iwl9460_2ac_cfg)},
	{IWL_PCI_DEVICE(0x31DC, 0x0060, iwl9460_2ac_cfg)},
	{IWL_PCI_DEVICE(0x2526, 0x0030, iwl9560_2ac_cfg)},
	{IWL_PCI_DEVICE(0x2526, 0x4030, iwl9560_2ac_cfg)},
	{IWL_PCI_DEVICE(0x2526, 0x0230, iwl9560_2ac_cfg)},
	{IWL_PCI_DEVICE(0x2526, 0x0234, iwl9560_2ac_cfg)},
	{IWL_PCI_DEVICE(0x2526, 0x0238, iwl9560_2ac_cfg)},
	{IWL_PCI_DEVICE(0x2526, 0x023C, iwl9560_2ac_cfg)},
	{IWL_PCI_DEVICE(0x9DF0, 0x0030, iwl9560_2ac_cfg)},
	{IWL_PCI_DEVICE(0xA370, 0x0030, iwl9560_2ac_cfg)},
	{IWL_PCI_DEVICE(0x31DC, 0x0030, iwl9560_2ac_cfg)},
	{IWL_PCI_DEVICE(0x2526, 0x1030, iwl9560_2ac_cfg)},
	{IWL_PCI_DEVICE(0xA370, 0x1030, iwl9560_2ac_cfg)},
	{IWL_PCI_DEVICE(0x9DF0, 0x0034, iwl9560_2ac_cfg)},
	{IWL_PCI_DEVICE(0xA370, 0x0034, iwl9560_2ac_cfg)},
	{IWL_PCI_DEVICE(0x31DC, 0x0034, iwl9560_2ac_cfg)},
	{IWL_PCI_DEVICE(0x2526, 0x0038, iwl9560_2ac_cfg)},
	{IWL_PCI_DEVICE(0x2526, 0x003C, iwl9560_2ac_cfg)},
	{IWL_PCI_DEVICE(0x9DF0, 0x0038, iwl9560_2ac_cfg)},
	{IWL_PCI_DEVICE(0xA370, 0x0038, iwl9560_2ac_cfg)},
	{IWL_PCI_DEVICE(0x31DC, 0x0038, iwl9560_2ac_cfg)},
	{IWL_PCI_DEVICE(0x9DF0, 0x003C, iwl9560_2ac_cfg)},
	{IWL_PCI_DEVICE(0xA370, 0x003C, iwl9560_2ac_cfg)},
	{IWL_PCI_DEVICE(0x31DC, 0x003C, iwl9560_2ac_cfg)},
	{IWL_PCI_DEVICE(0x2526, 0x0034, iwl9560_2ac_cfg)},

/* a000 Series */
	{IWL_PCI_DEVICE(0x2720, 0x0A10, iwla000_2ac_cfg_hr_cdb)},
	{IWL_PCI_DEVICE(0x34F0, 0x0310, iwla000_2ac_cfg_jf)},
	{IWL_PCI_DEVICE(0x2720, 0x0000, iwla000_2ax_cfg_hr)},
	{IWL_PCI_DEVICE(0x34F0, 0x0070, iwla000_2ax_cfg_hr)},
	{IWL_PCI_DEVICE(0x2720, 0x0078, iwla000_2ax_cfg_hr)},
	{IWL_PCI_DEVICE(0x2720, 0x0070, iwla000_2ax_cfg_hr)},
	{IWL_PCI_DEVICE(0x2720, 0x1080, iwla000_2ax_cfg_hr)},
#endif /* CONFIG_IWLMVM */

	{0}
};
MODULE_DEVICE_TABLE(pci, iwl_hw_card_ids);

#ifdef CONFIG_ACPI
#define ACPI_SPLC_METHOD	"SPLC"
#define ACPI_SPLC_DOMAIN_WIFI	(0x07)

static u64 splc_get_pwr_limit(struct iwl_trans *trans, union acpi_object *splc)
{
	union acpi_object *data_pkg, *dflt_pwr_limit;
	int i;

	/* We need at least two elements, one for the revision and one
	 * for the data itself.  Also check that the revision is
	 * supported (currently only revision 0).
	*/
	if (splc->type != ACPI_TYPE_PACKAGE ||
	    splc->package.count < 2 ||
	    splc->package.elements[0].type != ACPI_TYPE_INTEGER ||
	    splc->package.elements[0].integer.value != 0) {
		IWL_DEBUG_INFO(trans,
			       "Unsupported structure returned by the SPLC method.  Ignoring.\n");
		return 0;
	}

	/* loop through all the packages to find the one for WiFi */
	for (i = 1; i < splc->package.count; i++) {
		union acpi_object *domain;

		data_pkg = &splc->package.elements[i];

		/* Skip anything that is not a package with the right
		 * amount of elements (i.e. at least 2 integers).
		 */
		if (data_pkg->type != ACPI_TYPE_PACKAGE ||
		    data_pkg->package.count < 2 ||
		    data_pkg->package.elements[0].type != ACPI_TYPE_INTEGER ||
		    data_pkg->package.elements[1].type != ACPI_TYPE_INTEGER)
			continue;

		domain = &data_pkg->package.elements[0];
		if (domain->integer.value == ACPI_SPLC_DOMAIN_WIFI)
			break;

		data_pkg = NULL;
	}

	if (!data_pkg) {
		IWL_DEBUG_INFO(trans,
			       "No element for the WiFi domain returned by the SPLC method.\n");
		return 0;
	}

	dflt_pwr_limit = &data_pkg->package.elements[1];
	return dflt_pwr_limit->integer.value;
}

static void set_dflt_pwr_limit(struct iwl_trans *trans, struct pci_dev *pdev)
{
	acpi_handle pxsx_handle;
	acpi_handle handle;
	struct acpi_buffer splc = {ACPI_ALLOCATE_BUFFER, NULL};
	acpi_status status;

	pxsx_handle = ACPI_HANDLE(&pdev->dev);
	if (!pxsx_handle) {
		IWL_DEBUG_INFO(trans,
			       "Could not retrieve root port ACPI handle\n");
		return;
	}

	/* Get the method's handle */
	status = acpi_get_handle(pxsx_handle, (acpi_string)ACPI_SPLC_METHOD,
				 &handle);
	if (ACPI_FAILURE(status)) {
		IWL_DEBUG_INFO(trans, "SPLC method not found\n");
		return;
	}

	/* Call SPLC with no arguments */
	status = acpi_evaluate_object(handle, NULL, NULL, &splc);
	if (ACPI_FAILURE(status)) {
		IWL_ERR(trans, "SPLC invocation failed (0x%x)\n", status);
		return;
	}

	trans->dflt_pwr_limit = splc_get_pwr_limit(trans, splc.pointer);
	IWL_DEBUG_INFO(trans, "Default power limit set to %lld\n",
		       trans->dflt_pwr_limit);
	kfree(splc.pointer);
}

#else /* CONFIG_ACPI */
static void set_dflt_pwr_limit(struct iwl_trans *trans, struct pci_dev *pdev) {}
#endif

/* PCI registers */
#define PCI_CFG_RETRY_TIMEOUT	0x041

static int iwl_pci_probe(struct pci_dev *pdev, const struct pci_device_id *ent)
{
	const struct iwl_cfg *cfg = (struct iwl_cfg *)(ent->driver_data);
	const struct iwl_cfg *cfg_7265d __maybe_unused = NULL;
	struct iwl_trans *iwl_trans;
	int ret;

	iwl_trans = iwl_trans_pcie_alloc(pdev, ent, cfg);
	if (IS_ERR(iwl_trans))
		return PTR_ERR(iwl_trans);

#if IS_ENABLED(CONFIG_IWLMVM)
	/*
	 * special-case 7265D, it has the same PCI IDs.
	 *
	 * Note that because we already pass the cfg to the transport above,
	 * all the parameters that the transport uses must, until that is
	 * changed, be identical to the ones in the 7265D configuration.
	 */
	if (cfg == &iwl7265_2ac_cfg)
		cfg_7265d = &iwl7265d_2ac_cfg;
	else if (cfg == &iwl7265_2n_cfg)
		cfg_7265d = &iwl7265d_2n_cfg;
	else if (cfg == &iwl7265_n_cfg)
		cfg_7265d = &iwl7265d_n_cfg;
	if (cfg_7265d &&
	    (iwl_trans->hw_rev & CSR_HW_REV_TYPE_MSK) == CSR_HW_REV_TYPE_7265D) {
		cfg = cfg_7265d;
		iwl_trans->cfg = cfg_7265d;
	}

<<<<<<< HEAD
	if (iwl_trans->cfg->rf_id && cfg == &iwla000_2ac_cfg_hr_cdb) {
		if (iwl_trans->hw_rf_id == CSR_HW_RF_ID_TYPE_JF)
			cfg = &iwla000_2ac_cfg_jf;
		else if (iwl_trans->hw_rf_id == CSR_HW_RF_ID_TYPE_HR)
			cfg = &iwla000_2ac_cfg_hr;

=======
	if (iwl_trans->cfg->rf_id && cfg == &iwla000_2ac_cfg_hr_cdb &&
	    iwl_trans->hw_rev != CSR_HW_REV_TYPE_HR_CDB) {
		u32 rf_id_chp = CSR_HW_RF_ID_TYPE_CHIP_ID(iwl_trans->hw_rf_id);
		u32 jf_chp_id = CSR_HW_RF_ID_TYPE_CHIP_ID(CSR_HW_RF_ID_TYPE_JF);
		u32 hr_chp_id = CSR_HW_RF_ID_TYPE_CHIP_ID(CSR_HW_RF_ID_TYPE_HR);

		if (rf_id_chp == jf_chp_id) {
			if (iwl_trans->hw_rev == CSR_HW_REV_TYPE_QNJ)
				cfg = &iwla000_2ax_cfg_qnj_jf_b0;
			else
				cfg = &iwla000_2ac_cfg_jf;
		} else if (rf_id_chp == hr_chp_id) {
			if (iwl_trans->hw_rev == CSR_HW_REV_TYPE_QNJ)
				cfg = &iwla000_2ax_cfg_qnj_hr_a0;
			else
				cfg = &iwla000_2ac_cfg_hr;
		}
>>>>>>> bb176f67
		iwl_trans->cfg = cfg;
	}
#endif

	pci_set_drvdata(pdev, iwl_trans);
	iwl_trans->drv = iwl_drv_start(iwl_trans);

	if (IS_ERR(iwl_trans->drv)) {
		ret = PTR_ERR(iwl_trans->drv);
		goto out_free_trans;
	}

	set_dflt_pwr_limit(iwl_trans, pdev);

	/* register transport layer debugfs here */
	ret = iwl_trans_pcie_dbgfs_register(iwl_trans);
	if (ret)
		goto out_free_drv;

	/* if RTPM is in use, enable it in our device */
	if (iwl_trans->runtime_pm_mode != IWL_PLAT_PM_MODE_DISABLED) {
		/* We explicitly set the device to active here to
		 * clear contingent errors.
		 */
		pm_runtime_set_active(&pdev->dev);

		pm_runtime_set_autosuspend_delay(&pdev->dev,
					 iwlwifi_mod_params.d0i3_timeout);
		pm_runtime_use_autosuspend(&pdev->dev);

		/* We are not supposed to call pm_runtime_allow() by
		 * ourselves, but let userspace enable runtime PM via
		 * sysfs.  However, since we don't enable this from
		 * userspace yet, we need to allow/forbid() ourselves.
		*/
		pm_runtime_allow(&pdev->dev);
	}

	/* The PCI device starts with a reference taken and we are
	 * supposed to release it here.  But to simplify the
	 * interaction with the opmode, we don't do it now, but let
	 * the opmode release it when it's ready.
	 */

	return 0;

out_free_drv:
	iwl_drv_stop(iwl_trans->drv);
out_free_trans:
	iwl_trans_pcie_free(iwl_trans);
	return ret;
}

static void iwl_pci_remove(struct pci_dev *pdev)
{
	struct iwl_trans *trans = pci_get_drvdata(pdev);

	/* if RTPM was in use, restore it to the state before probe */
	if (trans->runtime_pm_mode != IWL_PLAT_PM_MODE_DISABLED) {
		/* We should not call forbid here, but we do for now.
		 * Check the comment to pm_runtime_allow() in
		 * iwl_pci_probe().
		 */
		pm_runtime_forbid(trans->dev);
	}

	iwl_drv_stop(trans->drv);

	iwl_trans_pcie_free(trans);
}

#ifdef CONFIG_PM_SLEEP

static int iwl_pci_suspend(struct device *device)
{
	/* Before you put code here, think about WoWLAN. You cannot check here
	 * whether WoWLAN is enabled or not, and your code will run even if
	 * WoWLAN is enabled - don't kill the NIC, someone may need it in Sx.
	 */

	return 0;
}

static int iwl_pci_resume(struct device *device)
{
	struct pci_dev *pdev = to_pci_dev(device);
	struct iwl_trans *trans = pci_get_drvdata(pdev);
	struct iwl_trans_pcie *trans_pcie = IWL_TRANS_GET_PCIE_TRANS(trans);

	/* Before you put code here, think about WoWLAN. You cannot check here
	 * whether WoWLAN is enabled or not, and your code will run even if
	 * WoWLAN is enabled - the NIC may be alive.
	 */

	/*
	 * We disable the RETRY_TIMEOUT register (0x41) to keep
	 * PCI Tx retries from interfering with C3 CPU state.
	 */
	pci_write_config_byte(pdev, PCI_CFG_RETRY_TIMEOUT, 0x00);

	if (!trans->op_mode)
		return 0;

	/* reconfigure the MSI-X mapping to get the correct IRQ for rfkill */
	iwl_pcie_conf_msix_hw(trans_pcie);

	/*
	 * Enable rfkill interrupt (in order to keep track of the rfkill
	 * status). Must be locked to avoid processing a possible rfkill
<<<<<<< HEAD
	 * interrupt while in iwl_trans_check_hw_rf_kill().
	 */
	mutex_lock(&trans_pcie->mutex);
	iwl_enable_rfkill_int(trans);
	iwl_trans_check_hw_rf_kill(trans);
=======
	 * interrupt while in iwl_pcie_check_hw_rf_kill().
	 */
	mutex_lock(&trans_pcie->mutex);
	iwl_enable_rfkill_int(trans);
	iwl_pcie_check_hw_rf_kill(trans);
>>>>>>> bb176f67
	mutex_unlock(&trans_pcie->mutex);

	return 0;
}

int iwl_pci_fw_enter_d0i3(struct iwl_trans *trans)
{
	struct iwl_trans_pcie *trans_pcie = IWL_TRANS_GET_PCIE_TRANS(trans);
	int ret;

	if (test_bit(STATUS_FW_ERROR, &trans->status))
		return 0;

	set_bit(STATUS_TRANS_GOING_IDLE, &trans->status);

	/* config the fw */
	ret = iwl_op_mode_enter_d0i3(trans->op_mode);
	if (ret == 1) {
		IWL_DEBUG_RPM(trans, "aborting d0i3 entrance\n");
		clear_bit(STATUS_TRANS_GOING_IDLE, &trans->status);
		return -EBUSY;
	}
	if (ret)
		goto err;

	ret = wait_event_timeout(trans_pcie->d0i3_waitq,
				 test_bit(STATUS_TRANS_IDLE, &trans->status),
				 msecs_to_jiffies(IWL_TRANS_IDLE_TIMEOUT));
	if (!ret) {
		IWL_ERR(trans, "Timeout entering D0i3\n");
		ret = -ETIMEDOUT;
		goto err;
	}

	clear_bit(STATUS_TRANS_GOING_IDLE, &trans->status);

	return 0;
err:
	clear_bit(STATUS_TRANS_GOING_IDLE, &trans->status);
	iwl_trans_fw_error(trans);
	return ret;
}

int iwl_pci_fw_exit_d0i3(struct iwl_trans *trans)
{
	struct iwl_trans_pcie *trans_pcie = IWL_TRANS_GET_PCIE_TRANS(trans);
	int ret;

	/* sometimes a D0i3 entry is not followed through */
	if (!test_bit(STATUS_TRANS_IDLE, &trans->status))
		return 0;

	/* config the fw */
	ret = iwl_op_mode_exit_d0i3(trans->op_mode);
	if (ret)
		goto err;

	/* we clear STATUS_TRANS_IDLE only when D0I3_END command is completed */

	ret = wait_event_timeout(trans_pcie->d0i3_waitq,
				 !test_bit(STATUS_TRANS_IDLE, &trans->status),
				 msecs_to_jiffies(IWL_TRANS_IDLE_TIMEOUT));
	if (!ret) {
		IWL_ERR(trans, "Timeout exiting D0i3\n");
		ret = -ETIMEDOUT;
		goto err;
	}

	return 0;
err:
	clear_bit(STATUS_TRANS_IDLE, &trans->status);
	iwl_trans_fw_error(trans);
	return ret;
}

#ifdef CONFIG_IWLWIFI_PCIE_RTPM
static int iwl_pci_runtime_suspend(struct device *device)
{
	struct pci_dev *pdev = to_pci_dev(device);
	struct iwl_trans *trans = pci_get_drvdata(pdev);
	int ret;

	IWL_DEBUG_RPM(trans, "entering runtime suspend\n");

	if (test_bit(STATUS_DEVICE_ENABLED, &trans->status)) {
		ret = iwl_pci_fw_enter_d0i3(trans);
		if (ret < 0)
			return ret;
	}

	trans->system_pm_mode = IWL_PLAT_PM_MODE_D0I3;

	iwl_trans_d3_suspend(trans, false, false);

	return 0;
}

static int iwl_pci_runtime_resume(struct device *device)
{
	struct pci_dev *pdev = to_pci_dev(device);
	struct iwl_trans *trans = pci_get_drvdata(pdev);
	enum iwl_d3_status d3_status;

	IWL_DEBUG_RPM(trans, "exiting runtime suspend (resume)\n");

	iwl_trans_d3_resume(trans, &d3_status, false, false);

	if (test_bit(STATUS_DEVICE_ENABLED, &trans->status))
		return iwl_pci_fw_exit_d0i3(trans);

	return 0;
}

static int iwl_pci_system_prepare(struct device *device)
{
	struct pci_dev *pdev = to_pci_dev(device);
	struct iwl_trans *trans = pci_get_drvdata(pdev);

	IWL_DEBUG_RPM(trans, "preparing for system suspend\n");

	/* This is called before entering system suspend and before
	 * the runtime resume is called.  Set the suspending flag to
	 * prevent the wakelock from being taken.
	 */
	trans->suspending = true;

	/* Wake the device up from runtime suspend before going to
	 * platform suspend.  This is needed because we don't know
	 * whether wowlan any is set and, if it's not, mac80211 will
	 * disconnect (in which case, we can't be in D0i3).
	 */
	pm_runtime_resume(device);

	return 0;
}

static void iwl_pci_system_complete(struct device *device)
{
	struct pci_dev *pdev = to_pci_dev(device);
	struct iwl_trans *trans = pci_get_drvdata(pdev);

	IWL_DEBUG_RPM(trans, "completing system suspend\n");

	/* This is called as a counterpart to the prepare op.  It is
	 * called either when suspending fails or when suspend
	 * completed successfully.  Now there's no risk of grabbing
	 * the wakelock anymore, so we can release the suspending
	 * flag.
	 */
	trans->suspending = false;
}
#endif /* CONFIG_IWLWIFI_PCIE_RTPM */

static const struct dev_pm_ops iwl_dev_pm_ops = {
	SET_SYSTEM_SLEEP_PM_OPS(iwl_pci_suspend,
				iwl_pci_resume)
#ifdef CONFIG_IWLWIFI_PCIE_RTPM
	SET_RUNTIME_PM_OPS(iwl_pci_runtime_suspend,
			   iwl_pci_runtime_resume,
			   NULL)
	.prepare = iwl_pci_system_prepare,
	.complete = iwl_pci_system_complete,
#endif /* CONFIG_IWLWIFI_PCIE_RTPM */
};

#define IWL_PM_OPS	(&iwl_dev_pm_ops)

#else /* CONFIG_PM_SLEEP */

#define IWL_PM_OPS	NULL

#endif /* CONFIG_PM_SLEEP */

static struct pci_driver iwl_pci_driver = {
	.name = DRV_NAME,
	.id_table = iwl_hw_card_ids,
	.probe = iwl_pci_probe,
	.remove = iwl_pci_remove,
	.driver.pm = IWL_PM_OPS,
};

int __must_check iwl_pci_register_driver(void)
{
	int ret;
	ret = pci_register_driver(&iwl_pci_driver);
	if (ret)
		pr_err("Unable to initialize PCI module\n");

	return ret;
}

void iwl_pci_unregister_driver(void)
{
	pci_unregister_driver(&iwl_pci_driver);
}<|MERGE_RESOLUTION|>--- conflicted
+++ resolved
@@ -711,14 +711,6 @@
 		iwl_trans->cfg = cfg_7265d;
 	}
 
-<<<<<<< HEAD
-	if (iwl_trans->cfg->rf_id && cfg == &iwla000_2ac_cfg_hr_cdb) {
-		if (iwl_trans->hw_rf_id == CSR_HW_RF_ID_TYPE_JF)
-			cfg = &iwla000_2ac_cfg_jf;
-		else if (iwl_trans->hw_rf_id == CSR_HW_RF_ID_TYPE_HR)
-			cfg = &iwla000_2ac_cfg_hr;
-
-=======
 	if (iwl_trans->cfg->rf_id && cfg == &iwla000_2ac_cfg_hr_cdb &&
 	    iwl_trans->hw_rev != CSR_HW_REV_TYPE_HR_CDB) {
 		u32 rf_id_chp = CSR_HW_RF_ID_TYPE_CHIP_ID(iwl_trans->hw_rf_id);
@@ -736,7 +728,6 @@
 			else
 				cfg = &iwla000_2ac_cfg_hr;
 		}
->>>>>>> bb176f67
 		iwl_trans->cfg = cfg;
 	}
 #endif
@@ -846,19 +837,11 @@
 	/*
 	 * Enable rfkill interrupt (in order to keep track of the rfkill
 	 * status). Must be locked to avoid processing a possible rfkill
-<<<<<<< HEAD
-	 * interrupt while in iwl_trans_check_hw_rf_kill().
-	 */
-	mutex_lock(&trans_pcie->mutex);
-	iwl_enable_rfkill_int(trans);
-	iwl_trans_check_hw_rf_kill(trans);
-=======
 	 * interrupt while in iwl_pcie_check_hw_rf_kill().
 	 */
 	mutex_lock(&trans_pcie->mutex);
 	iwl_enable_rfkill_int(trans);
 	iwl_pcie_check_hw_rf_kill(trans);
->>>>>>> bb176f67
 	mutex_unlock(&trans_pcie->mutex);
 
 	return 0;
