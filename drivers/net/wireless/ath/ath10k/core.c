--- conflicted
+++ resolved
@@ -1454,10 +1454,7 @@
 {
 	switch (ar->hif.bus) {
 	case ATH10K_BUS_SDIO:
-<<<<<<< HEAD
-=======
 	case ATH10K_BUS_USB:
->>>>>>> bb176f67
 		scnprintf(fw_name, fw_name_len, "%s-%s-%d.bin",
 			  ATH10K_FW_FILE_BASE, ath10k_bus_str(ar->hif.bus),
 			  fw_api);
