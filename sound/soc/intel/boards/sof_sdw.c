// SPDX-License-Identifier: GPL-2.0-only
// Copyright (c) 2020 Intel Corporation

/*
 *  sof_sdw - ASOC Machine driver for Intel SoundWire platforms
 */

#include <linux/device.h>
#include <linux/dmi.h>
#include <linux/module.h>
#include <linux/soundwire/sdw.h>
#include <linux/soundwire/sdw_type.h>
#include <sound/soc.h>
#include <sound/soc-acpi.h>
#include "sof_sdw_common.h"
#include "../../codecs/rt711.h"

unsigned long sof_sdw_quirk = RT711_JD1;
static int quirk_override = -1;
module_param_named(quirk, quirk_override, int, 0444);
MODULE_PARM_DESC(quirk, "Board-specific quirk override");

#define INC_ID(BE, CPU, LINK)	do { (BE)++; (CPU)++; (LINK)++; } while (0)

static void log_quirks(struct device *dev)
{
	if (SOF_RT711_JDSRC(sof_sdw_quirk))
		dev_dbg(dev, "quirk realtek,jack-detect-source %ld\n",
			SOF_RT711_JDSRC(sof_sdw_quirk));
	if (sof_sdw_quirk & SOF_SDW_FOUR_SPK)
		dev_dbg(dev, "quirk SOF_SDW_FOUR_SPK enabled\n");
	if (sof_sdw_quirk & SOF_SDW_TGL_HDMI)
		dev_dbg(dev, "quirk SOF_SDW_TGL_HDMI enabled\n");
	if (sof_sdw_quirk & SOF_SDW_PCH_DMIC)
		dev_dbg(dev, "quirk SOF_SDW_PCH_DMIC enabled\n");
	if (SOF_SSP_GET_PORT(sof_sdw_quirk))
		dev_dbg(dev, "SSP port %ld\n",
			SOF_SSP_GET_PORT(sof_sdw_quirk));
	if (sof_sdw_quirk & SOF_RT715_DAI_ID_FIX)
		dev_dbg(dev, "quirk SOF_RT715_DAI_ID_FIX enabled\n");
	if (sof_sdw_quirk & SOF_SDW_NO_AGGREGATION)
		dev_dbg(dev, "quirk SOF_SDW_NO_AGGREGATION enabled\n");
}

static int sof_sdw_quirk_cb(const struct dmi_system_id *id)
{
	sof_sdw_quirk = (unsigned long)id->driver_data;
	return 1;
}

static const struct dmi_system_id sof_sdw_quirk_table[] = {
	/* CometLake devices */
	{
		.callback = sof_sdw_quirk_cb,
		.matches = {
			DMI_MATCH(DMI_SYS_VENDOR, "Intel Corporation"),
			DMI_MATCH(DMI_PRODUCT_NAME, "CometLake Client"),
		},
		.driver_data = (void *)SOF_SDW_PCH_DMIC,
	},
	{
		.callback = sof_sdw_quirk_cb,
		.matches = {
			DMI_MATCH(DMI_SYS_VENDOR, "Dell Inc"),
			DMI_EXACT_MATCH(DMI_PRODUCT_SKU, "09C6")
		},
		.driver_data = (void *)(RT711_JD2 |
					SOF_RT715_DAI_ID_FIX),
	},
	{
		/* early version of SKU 09C6 */
		.callback = sof_sdw_quirk_cb,
		.matches = {
			DMI_MATCH(DMI_SYS_VENDOR, "Dell Inc"),
			DMI_EXACT_MATCH(DMI_PRODUCT_SKU, "0983")
		},
		.driver_data = (void *)(RT711_JD2 |
					SOF_RT715_DAI_ID_FIX),
	},
	{
		.callback = sof_sdw_quirk_cb,
		.matches = {
			DMI_MATCH(DMI_SYS_VENDOR, "Dell Inc"),
			DMI_EXACT_MATCH(DMI_PRODUCT_SKU, "098F"),
		},
		.driver_data = (void *)(RT711_JD2 |
					SOF_RT715_DAI_ID_FIX |
					SOF_SDW_FOUR_SPK),
	},
	{
		.callback = sof_sdw_quirk_cb,
		.matches = {
			DMI_MATCH(DMI_SYS_VENDOR, "Dell Inc"),
			DMI_EXACT_MATCH(DMI_PRODUCT_SKU, "0990"),
		},
		.driver_data = (void *)(RT711_JD2 |
					SOF_RT715_DAI_ID_FIX |
					SOF_SDW_FOUR_SPK),
	},
	/* IceLake devices */
	{
		.callback = sof_sdw_quirk_cb,
		.matches = {
			DMI_MATCH(DMI_SYS_VENDOR, "Intel Corporation"),
			DMI_MATCH(DMI_PRODUCT_NAME, "Ice Lake Client"),
		},
		.driver_data = (void *)SOF_SDW_PCH_DMIC,
	},
	/* TigerLake devices */
	{
		.callback = sof_sdw_quirk_cb,
		.matches = {
			DMI_MATCH(DMI_SYS_VENDOR, "Intel Corporation"),
			DMI_MATCH(DMI_PRODUCT_NAME,
				  "Tiger Lake Client Platform"),
		},
		.driver_data = (void *)(SOF_SDW_TGL_HDMI |
					RT711_JD1 |
					SOF_SDW_PCH_DMIC |
					SOF_SSP_PORT(SOF_I2S_SSP2)),
	},
	{
		.callback = sof_sdw_quirk_cb,
		.matches = {
			DMI_MATCH(DMI_SYS_VENDOR, "Dell Inc"),
			DMI_EXACT_MATCH(DMI_PRODUCT_SKU, "0A3E")
		},
		.driver_data = (void *)(SOF_SDW_TGL_HDMI |
					RT711_JD2 |
					SOF_RT715_DAI_ID_FIX),
	},
	{
		/* Dell XPS 9710 */
		.callback = sof_sdw_quirk_cb,
		.matches = {
			DMI_MATCH(DMI_SYS_VENDOR, "Dell Inc"),
			DMI_EXACT_MATCH(DMI_PRODUCT_SKU, "0A5D")
		},
		.driver_data = (void *)(SOF_SDW_TGL_HDMI |
					RT711_JD2 |
					SOF_RT715_DAI_ID_FIX |
					SOF_SDW_FOUR_SPK),
	},
	{
		.callback = sof_sdw_quirk_cb,
		.matches = {
			DMI_MATCH(DMI_SYS_VENDOR, "Dell Inc"),
			DMI_EXACT_MATCH(DMI_PRODUCT_SKU, "0A5E")
		},
		.driver_data = (void *)(SOF_SDW_TGL_HDMI |
					RT711_JD2 |
					SOF_RT715_DAI_ID_FIX |
					SOF_SDW_FOUR_SPK),
	},
	{
		.callback = sof_sdw_quirk_cb,
		.matches = {
			DMI_MATCH(DMI_SYS_VENDOR, "Google"),
			DMI_MATCH(DMI_PRODUCT_NAME, "Volteer"),
		},
		.driver_data = (void *)(SOF_SDW_TGL_HDMI |
					SOF_SDW_PCH_DMIC |
					SOF_SDW_FOUR_SPK |
					SOF_BT_OFFLOAD_SSP(2) |
					SOF_SSP_BT_OFFLOAD_PRESENT),
	},
	{
		.callback = sof_sdw_quirk_cb,
		.matches = {
			DMI_MATCH(DMI_SYS_VENDOR, "Google"),
			DMI_MATCH(DMI_PRODUCT_NAME, "Ripto"),
		},
		.driver_data = (void *)(SOF_SDW_TGL_HDMI |
					SOF_SDW_PCH_DMIC |
					SOF_SDW_FOUR_SPK),
	},
	{
		/*
		 * this entry covers multiple HP SKUs. The family name
		 * does not seem robust enough, so we use a partial
		 * match that ignores the product name suffix
		 * (e.g. 15-eb1xxx, 14t-ea000 or 13-aw2xxx)
		 */
		.callback = sof_sdw_quirk_cb,
		.matches = {
			DMI_MATCH(DMI_SYS_VENDOR, "HP"),
			DMI_MATCH(DMI_PRODUCT_NAME, "HP Spectre x360 Convertible"),
		},
		.driver_data = (void *)(SOF_SDW_TGL_HDMI |
					SOF_SDW_PCH_DMIC |
					RT711_JD2),
	},
	{
		/* NUC15 'Bishop County' LAPBC510 and LAPBC710 skews */
		.callback = sof_sdw_quirk_cb,
		.matches = {
			DMI_MATCH(DMI_SYS_VENDOR, "Intel(R) Client Systems"),
			DMI_MATCH(DMI_PRODUCT_NAME, "LAPBC"),
		},
		.driver_data = (void *)(SOF_SDW_TGL_HDMI |
					SOF_SDW_PCH_DMIC |
					RT711_JD1),
	},
	/* TigerLake-SDCA devices */
	{
		.callback = sof_sdw_quirk_cb,
		.matches = {
			DMI_MATCH(DMI_SYS_VENDOR, "Dell Inc"),
			DMI_EXACT_MATCH(DMI_PRODUCT_SKU, "0A32")
		},
		.driver_data = (void *)(SOF_SDW_TGL_HDMI |
					RT711_JD2 |
					SOF_RT715_DAI_ID_FIX |
					SOF_SDW_FOUR_SPK),
	},
	/* AlderLake devices */
	{
		.callback = sof_sdw_quirk_cb,
		.matches = {
			DMI_MATCH(DMI_SYS_VENDOR, "Intel Corporation"),
			DMI_MATCH(DMI_PRODUCT_NAME, "Alder Lake Client Platform"),
		},
		.driver_data = (void *)(RT711_JD2_100K |
					SOF_SDW_TGL_HDMI |
					SOF_RT715_DAI_ID_FIX |
					SOF_BT_OFFLOAD_SSP(2) |
					SOF_SSP_BT_OFFLOAD_PRESENT),
	},
	{
		.callback = sof_sdw_quirk_cb,
		.matches = {
			DMI_MATCH(DMI_SYS_VENDOR, "Google"),
			DMI_MATCH(DMI_PRODUCT_NAME, "Brya"),
		},
		.driver_data = (void *)(SOF_SDW_TGL_HDMI |
					SOF_SDW_PCH_DMIC |
					SOF_SDW_FOUR_SPK |
					SOF_BT_OFFLOAD_SSP(2) |
					SOF_SSP_BT_OFFLOAD_PRESENT),
	},
	{}
};

static struct snd_soc_dai_link_component dmic_component[] = {
	{
		.name = "dmic-codec",
		.dai_name = "dmic-hifi",
	}
};

static struct snd_soc_dai_link_component platform_component[] = {
	{
		/* name might be overridden during probe */
		.name = "0000:00:1f.3"
	}
};

/* these wrappers are only needed to avoid typecast compilation errors */
int sdw_startup(struct snd_pcm_substream *substream)
{
	return sdw_startup_stream(substream);
}

int sdw_prepare(struct snd_pcm_substream *substream)
{
	struct snd_soc_pcm_runtime *rtd = asoc_substream_to_rtd(substream);
	struct sdw_stream_runtime *sdw_stream;
	struct snd_soc_dai *dai;

	/* Find stream from first CPU DAI */
	dai = asoc_rtd_to_cpu(rtd, 0);

	sdw_stream = snd_soc_dai_get_sdw_stream(dai, substream->stream);

	if (IS_ERR(sdw_stream)) {
		dev_err(rtd->dev, "no stream found for DAI %s", dai->name);
		return PTR_ERR(sdw_stream);
	}

	return sdw_prepare_stream(sdw_stream);
}

int sdw_trigger(struct snd_pcm_substream *substream, int cmd)
{
	struct snd_soc_pcm_runtime *rtd = asoc_substream_to_rtd(substream);
	struct sdw_stream_runtime *sdw_stream;
	struct snd_soc_dai *dai;
	int ret;

	/* Find stream from first CPU DAI */
	dai = asoc_rtd_to_cpu(rtd, 0);

	sdw_stream = snd_soc_dai_get_sdw_stream(dai, substream->stream);

	if (IS_ERR(sdw_stream)) {
		dev_err(rtd->dev, "no stream found for DAI %s", dai->name);
		return PTR_ERR(sdw_stream);
	}

	switch (cmd) {
	case SNDRV_PCM_TRIGGER_START:
	case SNDRV_PCM_TRIGGER_PAUSE_RELEASE:
	case SNDRV_PCM_TRIGGER_RESUME:
		ret = sdw_enable_stream(sdw_stream);
		break;

	case SNDRV_PCM_TRIGGER_PAUSE_PUSH:
	case SNDRV_PCM_TRIGGER_SUSPEND:
	case SNDRV_PCM_TRIGGER_STOP:
		ret = sdw_disable_stream(sdw_stream);
		break;
	default:
		ret = -EINVAL;
		break;
	}

	if (ret)
		dev_err(rtd->dev, "%s trigger %d failed: %d", __func__, cmd, ret);

	return ret;
}

int sdw_hw_free(struct snd_pcm_substream *substream)
{
	struct snd_soc_pcm_runtime *rtd = asoc_substream_to_rtd(substream);
	struct sdw_stream_runtime *sdw_stream;
	struct snd_soc_dai *dai;

	/* Find stream from first CPU DAI */
	dai = asoc_rtd_to_cpu(rtd, 0);

	sdw_stream = snd_soc_dai_get_sdw_stream(dai, substream->stream);

	if (IS_ERR(sdw_stream)) {
		dev_err(rtd->dev, "no stream found for DAI %s", dai->name);
		return PTR_ERR(sdw_stream);
	}

	return sdw_deprepare_stream(sdw_stream);
}

void sdw_shutdown(struct snd_pcm_substream *substream)
{
	sdw_shutdown_stream(substream);
}

static const struct snd_soc_ops sdw_ops = {
	.startup = sdw_startup,
	.prepare = sdw_prepare,
	.trigger = sdw_trigger,
	.hw_free = sdw_hw_free,
	.shutdown = sdw_shutdown,
};

<<<<<<< HEAD
static int sof_sdw_mic_codec_mockup_init(const struct snd_soc_acpi_link_adr *link,
=======
static int sof_sdw_mic_codec_mockup_init(struct snd_soc_card *card,
					 const struct snd_soc_acpi_link_adr *link,
>>>>>>> a8729efb
					 struct snd_soc_dai_link *dai_links,
					 struct sof_sdw_codec_info *info,
					 bool playback)
{
	/*
	 * force DAI link to use same ID as RT715 and DMIC
	 * to reuse topologies
	 */
	dai_links->id = SDW_DMIC_DAI_ID;
	return 0;
}

static struct sof_sdw_codec_info codec_info_list[] = {
	{
		.part_id = 0x700,
		.direction = {true, true},
		.dai_name = "rt700-aif1",
		.init = sof_sdw_rt700_init,
	},
	{
		.part_id = 0x711,
		.version_id = 3,
		.direction = {true, true},
		.dai_name = "rt711-sdca-aif1",
		.init = sof_sdw_rt711_sdca_init,
		.exit = sof_sdw_rt711_sdca_exit,
	},
	{
		.part_id = 0x711,
		.version_id = 2,
		.direction = {true, true},
		.dai_name = "rt711-aif1",
		.init = sof_sdw_rt711_init,
		.exit = sof_sdw_rt711_exit,
	},
	{
		.part_id = 0x1308,
		.acpi_id = "10EC1308",
		.direction = {true, false},
		.dai_name = "rt1308-aif",
		.ops = &sof_sdw_rt1308_i2s_ops,
		.init = sof_sdw_rt1308_init,
	},
	{
		.part_id = 0x1316,
		.direction = {true, true},
		.dai_name = "rt1316-aif",
		.init = sof_sdw_rt1316_init,
	},
	{
		.part_id = 0x714,
		.version_id = 3,
		.direction = {false, true},
		.ignore_pch_dmic = true,
		.dai_name = "rt715-aif2",
		.init = sof_sdw_rt715_sdca_init,
	},
	{
		.part_id = 0x715,
		.version_id = 3,
		.direction = {false, true},
		.ignore_pch_dmic = true,
		.dai_name = "rt715-aif2",
		.init = sof_sdw_rt715_sdca_init,
	},
	{
		.part_id = 0x714,
		.version_id = 2,
		.direction = {false, true},
		.ignore_pch_dmic = true,
		.dai_name = "rt715-aif2",
		.init = sof_sdw_rt715_init,
	},
	{
		.part_id = 0x715,
		.version_id = 2,
		.direction = {false, true},
		.ignore_pch_dmic = true,
		.dai_name = "rt715-aif2",
		.init = sof_sdw_rt715_init,
	},
	{
		.part_id = 0x8373,
		.direction = {true, true},
		.dai_name = "max98373-aif1",
		.init = sof_sdw_mx8373_init,
		.codec_card_late_probe = sof_sdw_mx8373_late_probe,
	},
	{
		.part_id = 0x5682,
		.direction = {true, true},
		.dai_name = "rt5682-sdw",
		.init = sof_sdw_rt5682_init,
	},
	{
		.part_id = 0xaaaa, /* generic codec mockup */
		.version_id = 0,
		.direction = {true, true},
		.dai_name = "sdw-mockup-aif1",
		.init = NULL,
	},
	{
		.part_id = 0xaa55, /* headset codec mockup */
		.version_id = 0,
		.direction = {true, true},
		.dai_name = "sdw-mockup-aif1",
		.init = NULL,
	},
	{
		.part_id = 0x55aa, /* amplifier mockup */
		.version_id = 0,
		.direction = {true, false},
		.dai_name = "sdw-mockup-aif1",
		.init = NULL,
	},
	{
		.part_id = 0x5555,
		.version_id = 0,
		.direction = {false, true},
		.dai_name = "sdw-mockup-aif1",
		.init = sof_sdw_mic_codec_mockup_init,
	},
};

static inline int find_codec_info_part(u64 adr)
{
	unsigned int part_id, sdw_version;
	int i;

	part_id = SDW_PART_ID(adr);
	sdw_version = SDW_VERSION(adr);
	for (i = 0; i < ARRAY_SIZE(codec_info_list); i++)
		/*
		 * A codec info is for all sdw version with the part id if
		 * version_id is not specified in the codec info.
		 */
		if (part_id == codec_info_list[i].part_id &&
		    (!codec_info_list[i].version_id ||
		     sdw_version == codec_info_list[i].version_id))
			return i;

	return -EINVAL;

}

static inline int find_codec_info_acpi(const u8 *acpi_id)
{
	int i;

	if (!acpi_id[0])
		return -EINVAL;

	for (i = 0; i < ARRAY_SIZE(codec_info_list); i++)
		if (!memcmp(codec_info_list[i].acpi_id, acpi_id,
			    ACPI_ID_LEN))
			break;

	if (i == ARRAY_SIZE(codec_info_list))
		return -EINVAL;

	return i;
}

/*
 * get BE dailink number and CPU DAI number based on sdw link adr.
 * Since some sdw slaves may be aggregated, the CPU DAI number
 * may be larger than the number of BE dailinks.
 */
static int get_sdw_dailink_info(const struct snd_soc_acpi_link_adr *links,
				int *sdw_be_num, int *sdw_cpu_dai_num)
{
	const struct snd_soc_acpi_link_adr *link;
	bool group_visited[SDW_MAX_GROUPS];
	bool no_aggregation;
	int i;

	no_aggregation = sof_sdw_quirk & SOF_SDW_NO_AGGREGATION;
	*sdw_cpu_dai_num = 0;
	*sdw_be_num  = 0;

	if (!links)
		return -EINVAL;

	for (i = 0; i < SDW_MAX_GROUPS; i++)
		group_visited[i] = false;

	for (link = links; link->num_adr; link++) {
		const struct snd_soc_acpi_endpoint *endpoint;
		int codec_index;
		int stream;
		u64 adr;

		adr = link->adr_d->adr;
		codec_index = find_codec_info_part(adr);
		if (codec_index < 0)
			return codec_index;

		endpoint = link->adr_d->endpoints;

		/* count DAI number for playback and capture */
		for_each_pcm_streams(stream) {
			if (!codec_info_list[codec_index].direction[stream])
				continue;

			(*sdw_cpu_dai_num)++;

			/* count BE for each non-aggregated slave or group */
			if (!endpoint->aggregated || no_aggregation ||
			    !group_visited[endpoint->group_id])
				(*sdw_be_num)++;
		}

		if (endpoint->aggregated)
			group_visited[endpoint->group_id] = true;
	}

	return 0;
}

static void init_dai_link(struct device *dev, struct snd_soc_dai_link *dai_links,
			  int be_id, char *name, int playback, int capture,
			  struct snd_soc_dai_link_component *cpus, int cpus_num,
			  struct snd_soc_dai_link_component *codecs, int codecs_num,
			  int (*init)(struct snd_soc_pcm_runtime *rtd),
			  const struct snd_soc_ops *ops)
{
	dev_dbg(dev, "create dai link %s, id %d\n", name, be_id);
	dai_links->id = be_id;
	dai_links->name = name;
	dai_links->platforms = platform_component;
	dai_links->num_platforms = ARRAY_SIZE(platform_component);
	dai_links->no_pcm = 1;
	dai_links->cpus = cpus;
	dai_links->num_cpus = cpus_num;
	dai_links->codecs = codecs;
	dai_links->num_codecs = codecs_num;
	dai_links->dpcm_playback = playback;
	dai_links->dpcm_capture = capture;
	dai_links->init = init;
	dai_links->ops = ops;
}

static bool is_unique_device(const struct snd_soc_acpi_link_adr *link,
			     unsigned int sdw_version,
			     unsigned int mfg_id,
			     unsigned int part_id,
			     unsigned int class_id,
			     int index_in_link
			    )
{
	int i;

	for (i = 0; i < link->num_adr; i++) {
		unsigned int sdw1_version, mfg1_id, part1_id, class1_id;
		u64 adr;

		/* skip itself */
		if (i == index_in_link)
			continue;

		adr = link->adr_d[i].adr;

		sdw1_version = SDW_VERSION(adr);
		mfg1_id = SDW_MFG_ID(adr);
		part1_id = SDW_PART_ID(adr);
		class1_id = SDW_CLASS_ID(adr);

		if (sdw_version == sdw1_version &&
		    mfg_id == mfg1_id &&
		    part_id == part1_id &&
		    class_id == class1_id)
			return false;
	}

	return true;
}

static int create_codec_dai_name(struct device *dev,
				 const struct snd_soc_acpi_link_adr *link,
				 struct snd_soc_dai_link_component *codec,
				 int offset,
				 struct snd_soc_codec_conf *codec_conf,
				 int codec_count,
				 int *codec_conf_index)
{
	int i;

	/* sanity check */
	if (*codec_conf_index + link->num_adr > codec_count) {
		dev_err(dev, "codec_conf: out-of-bounds access requested\n");
		return -EINVAL;
	}

	for (i = 0; i < link->num_adr; i++) {
		unsigned int sdw_version, unique_id, mfg_id;
		unsigned int link_id, part_id, class_id;
		int codec_index, comp_index;
		char *codec_str;
		u64 adr;

		adr = link->adr_d[i].adr;

		sdw_version = SDW_VERSION(adr);
		link_id = SDW_DISCO_LINK_ID(adr);
		unique_id = SDW_UNIQUE_ID(adr);
		mfg_id = SDW_MFG_ID(adr);
		part_id = SDW_PART_ID(adr);
		class_id = SDW_CLASS_ID(adr);

		comp_index = i + offset;
		if (is_unique_device(link, sdw_version, mfg_id, part_id,
				     class_id, i)) {
			codec_str = "sdw:%01x:%04x:%04x:%02x";
			codec[comp_index].name =
				devm_kasprintf(dev, GFP_KERNEL, codec_str,
					       link_id, mfg_id, part_id,
					       class_id);
		} else {
			codec_str = "sdw:%01x:%04x:%04x:%02x:%01x";
			codec[comp_index].name =
				devm_kasprintf(dev, GFP_KERNEL, codec_str,
					       link_id, mfg_id, part_id,
					       class_id, unique_id);
		}

		if (!codec[comp_index].name)
			return -ENOMEM;

		codec_index = find_codec_info_part(adr);
		if (codec_index < 0)
			return codec_index;

		codec[comp_index].dai_name =
			codec_info_list[codec_index].dai_name;

		codec_conf[*codec_conf_index].dlc = codec[comp_index];
		codec_conf[*codec_conf_index].name_prefix = link->adr_d[i].name_prefix;

		++*codec_conf_index;
	}

	return 0;
}

static int set_codec_init_func(struct snd_soc_card *card,
			       const struct snd_soc_acpi_link_adr *link,
			       struct snd_soc_dai_link *dai_links,
			       bool playback, int group_id)
{
	int i;

	do {
		/*
		 * Initialize the codec. If codec is part of an aggregated
		 * group (group_id>0), initialize all codecs belonging to
		 * same group.
		 */
		for (i = 0; i < link->num_adr; i++) {
			int codec_index;

			codec_index = find_codec_info_part(link->adr_d[i].adr);

			if (codec_index < 0)
				return codec_index;
			/* The group_id is > 0 iff the codec is aggregated */
			if (link->adr_d[i].endpoints->group_id != group_id)
				continue;
			if (codec_info_list[codec_index].init)
				codec_info_list[codec_index].init(card,
						link,
						dai_links,
						&codec_info_list[codec_index],
						playback);
		}
		link++;
	} while (link->mask && group_id);

	return 0;
}

/*
 * check endpoint status in slaves and gather link ID for all slaves in
 * the same group to generate different CPU DAI. Now only support
 * one sdw link with all slaves set with only single group id.
 *
 * one slave on one sdw link with aggregated = 0
 * one sdw BE DAI <---> one-cpu DAI <---> one-codec DAI
 *
 * two or more slaves on one sdw link with aggregated = 0
 * one sdw BE DAI  <---> one-cpu DAI <---> multi-codec DAIs
 *
 * multiple links with multiple slaves with aggregated = 1
 * one sdw BE DAI  <---> 1 .. N CPU DAIs <----> 1 .. N codec DAIs
 */
static int get_slave_info(const struct snd_soc_acpi_link_adr *adr_link,
			  struct device *dev, int *cpu_dai_id, int *cpu_dai_num,
			  int *codec_num, unsigned int *group_id,
			  bool *group_generated)
{
	const struct snd_soc_acpi_adr_device *adr_d;
	const struct snd_soc_acpi_link_adr *adr_next;
	bool no_aggregation;
	int index = 0;

	no_aggregation = sof_sdw_quirk & SOF_SDW_NO_AGGREGATION;
	*codec_num = adr_link->num_adr;
	adr_d = adr_link->adr_d;

	/* make sure the link mask has a single bit set */
	if (!is_power_of_2(adr_link->mask))
		return -EINVAL;

	cpu_dai_id[index++] = ffs(adr_link->mask) - 1;
	if (!adr_d->endpoints->aggregated || no_aggregation) {
		*cpu_dai_num = 1;
		*group_id = 0;
		return 0;
	}

	*group_id = adr_d->endpoints->group_id;

	/* gather other link ID of slaves in the same group */
	for (adr_next = adr_link + 1; adr_next && adr_next->num_adr;
		adr_next++) {
		const struct snd_soc_acpi_endpoint *endpoint;

		endpoint = adr_next->adr_d->endpoints;
		if (!endpoint->aggregated ||
		    endpoint->group_id != *group_id)
			continue;

		/* make sure the link mask has a single bit set */
		if (!is_power_of_2(adr_next->mask))
			return -EINVAL;

		if (index >= SDW_MAX_CPU_DAIS) {
			dev_err(dev, " cpu_dai_id array overflows");
			return -EINVAL;
		}

		cpu_dai_id[index++] = ffs(adr_next->mask) - 1;
		*codec_num += adr_next->num_adr;
	}

	/*
	 * indicate CPU DAIs for this group have been generated
	 * to avoid generating CPU DAIs for this group again.
	 */
	group_generated[*group_id] = true;
	*cpu_dai_num = index;

	return 0;
}

static int create_sdw_dailink(struct snd_soc_card *card,
			      struct device *dev, int *be_index,
			      struct snd_soc_dai_link *dai_links,
			      int sdw_be_num, int sdw_cpu_dai_num,
			      struct snd_soc_dai_link_component *cpus,
			      const struct snd_soc_acpi_link_adr *link,
			      int *cpu_id, bool *group_generated,
			      struct snd_soc_codec_conf *codec_conf,
			      int codec_count,
			      int *codec_conf_index,
			      bool *ignore_pch_dmic)
{
	const struct snd_soc_acpi_link_adr *link_next;
	struct snd_soc_dai_link_component *codecs;
	int cpu_dai_id[SDW_MAX_CPU_DAIS];
	int cpu_dai_num, cpu_dai_index;
	unsigned int group_id;
	int codec_idx = 0;
	int i = 0, j = 0;
	int codec_index;
	int codec_num;
	int stream;
	int ret;
	int k;

	ret = get_slave_info(link, dev, cpu_dai_id, &cpu_dai_num, &codec_num,
			     &group_id, group_generated);
	if (ret)
		return ret;

	codecs = devm_kcalloc(dev, codec_num, sizeof(*codecs), GFP_KERNEL);
	if (!codecs)
		return -ENOMEM;

	/* generate codec name on different links in the same group */
	for (link_next = link; link_next && link_next->num_adr &&
	     i < cpu_dai_num; link_next++) {
		const struct snd_soc_acpi_endpoint *endpoints;

		endpoints = link_next->adr_d->endpoints;
		if (group_id && (!endpoints->aggregated ||
				 endpoints->group_id != group_id))
			continue;

		/* skip the link excluded by this processed group */
		if (cpu_dai_id[i] != ffs(link_next->mask) - 1)
			continue;

		ret = create_codec_dai_name(dev, link_next, codecs, codec_idx,
					    codec_conf, codec_count, codec_conf_index);
		if (ret < 0)
			return ret;

		/* check next link to create codec dai in the processed group */
		i++;
		codec_idx += link_next->num_adr;
	}

	/* find codec info to create BE DAI */
	codec_index = find_codec_info_part(link->adr_d[0].adr);
	if (codec_index < 0)
		return codec_index;

	if (codec_info_list[codec_index].ignore_pch_dmic)
		*ignore_pch_dmic = true;

	cpu_dai_index = *cpu_id;
	for_each_pcm_streams(stream) {
		char *name, *cpu_name;
		int playback, capture;
		static const char * const sdw_stream_name[] = {
			"SDW%d-Playback",
			"SDW%d-Capture",
		};

		if (!codec_info_list[codec_index].direction[stream])
			continue;

		/* create stream name according to first link id */
		name = devm_kasprintf(dev, GFP_KERNEL,
				      sdw_stream_name[stream], cpu_dai_id[0]);
		if (!name)
			return -ENOMEM;

		/*
		 * generate CPU DAI name base on the sdw link ID and
		 * PIN ID with offset of 2 according to sdw dai driver.
		 */
		for (k = 0; k < cpu_dai_num; k++) {
			cpu_name = devm_kasprintf(dev, GFP_KERNEL,
						  "SDW%d Pin%d", cpu_dai_id[k],
						  j + SDW_INTEL_BIDIR_PDI_BASE);
			if (!cpu_name)
				return -ENOMEM;

			if (cpu_dai_index >= sdw_cpu_dai_num) {
				dev_err(dev, "invalid cpu dai index %d",
					cpu_dai_index);
				return -EINVAL;
			}

			cpus[cpu_dai_index++].dai_name = cpu_name;
		}

		if (*be_index >= sdw_be_num) {
			dev_err(dev, " invalid be dai index %d", *be_index);
			return -EINVAL;
		}

		if (*cpu_id >= sdw_cpu_dai_num) {
			dev_err(dev, " invalid cpu dai index %d", *cpu_id);
			return -EINVAL;
		}

		playback = (stream == SNDRV_PCM_STREAM_PLAYBACK);
		capture = (stream == SNDRV_PCM_STREAM_CAPTURE);
		init_dai_link(dev, dai_links + *be_index, *be_index, name,
			      playback, capture,
			      cpus + *cpu_id, cpu_dai_num,
			      codecs, codec_num,
			      NULL, &sdw_ops);

		ret = set_codec_init_func(card, link, dai_links + (*be_index)++,
					  playback, group_id);
		if (ret < 0) {
			dev_err(dev, "failed to init codec %d", codec_index);
			return ret;
		}

		*cpu_id += cpu_dai_num;
		j++;
	}

	return 0;
}

/*
 * DAI link ID of SSP & DMIC & HDMI are based on last
 * link ID used by sdw link. Since be_id may be changed
 * in init func of sdw codec, it is not equal to be_id
 */
static inline int get_next_be_id(struct snd_soc_dai_link *links,
				 int be_id)
{
	return links[be_id - 1].id + 1;
}

#define IDISP_CODEC_MASK	0x4

static int sof_card_codec_conf_alloc(struct device *dev,
				     struct snd_soc_acpi_mach_params *mach_params,
				     struct snd_soc_codec_conf **codec_conf,
				     int *codec_conf_count)
{
	const struct snd_soc_acpi_link_adr *adr_link;
	struct snd_soc_codec_conf *c_conf;
	int num_codecs = 0;
	int i;

	adr_link = mach_params->links;
	if (!adr_link)
		return -EINVAL;

	/* generate DAI links by each sdw link */
	for (; adr_link->num_adr; adr_link++) {
		for (i = 0; i < adr_link->num_adr; i++) {
			if (!adr_link->adr_d[i].name_prefix) {
				dev_err(dev, "codec 0x%llx does not have a name prefix\n",
					adr_link->adr_d[i].adr);
				return -EINVAL;
			}
		}
		num_codecs += adr_link->num_adr;
	}

	c_conf = devm_kzalloc(dev, num_codecs * sizeof(*c_conf), GFP_KERNEL);
	if (!c_conf)
		return -ENOMEM;

	*codec_conf = c_conf;
	*codec_conf_count = num_codecs;

	return 0;
}

static int sof_card_dai_links_create(struct device *dev,
				     struct snd_soc_acpi_mach *mach,
				     struct snd_soc_card *card)
{
	int ssp_num, sdw_be_num = 0, hdmi_num = 0, dmic_num;
	struct mc_private *ctx = snd_soc_card_get_drvdata(card);
	struct snd_soc_dai_link_component *idisp_components;
	struct snd_soc_dai_link_component *ssp_components;
	struct snd_soc_acpi_mach_params *mach_params;
	const struct snd_soc_acpi_link_adr *adr_link;
	struct snd_soc_dai_link_component *cpus;
	struct snd_soc_codec_conf *codec_conf;
	bool ignore_pch_dmic = false;
	int codec_conf_count;
	int codec_conf_index = 0;
	bool group_generated[SDW_MAX_GROUPS];
	int ssp_codec_index, ssp_mask;
	struct snd_soc_dai_link *links;
	int num_links, link_id = 0;
	char *name, *cpu_name;
	int total_cpu_dai_num;
	int sdw_cpu_dai_num;
	int i, j, be_id = 0;
	int cpu_id = 0;
	int comp_num;
	int ret;

	mach_params = &mach->mach_params;

	/* allocate codec conf, will be populated when dailinks are created */
	ret = sof_card_codec_conf_alloc(dev, mach_params, &codec_conf, &codec_conf_count);
	if (ret < 0)
		return ret;

	/* reset amp_num to ensure amp_num++ starts from 0 in each probe */
	for (i = 0; i < ARRAY_SIZE(codec_info_list); i++)
		codec_info_list[i].amp_num = 0;

	if (sof_sdw_quirk & SOF_SDW_TGL_HDMI)
		hdmi_num = SOF_TGL_HDMI_COUNT;
	else
		hdmi_num = SOF_PRE_TGL_HDMI_COUNT;

	ssp_mask = SOF_SSP_GET_PORT(sof_sdw_quirk);
	/*
	 * on generic tgl platform, I2S or sdw mode is supported
	 * based on board rework. A ACPI device is registered in
	 * system only when I2S mode is supported, not sdw mode.
	 * Here check ACPI ID to confirm I2S is supported.
	 */
	ssp_codec_index = find_codec_info_acpi(mach->id);
	ssp_num = ssp_codec_index >= 0 ? hweight_long(ssp_mask) : 0;
	comp_num = hdmi_num + ssp_num;

	ret = get_sdw_dailink_info(mach_params->links,
				   &sdw_be_num, &sdw_cpu_dai_num);
	if (ret < 0) {
		dev_err(dev, "failed to get sdw link info %d", ret);
		return ret;
	}

	if (mach_params->codec_mask & IDISP_CODEC_MASK)
		ctx->idisp_codec = true;

	/* enable dmic01 & dmic16k */
	dmic_num = (sof_sdw_quirk & SOF_SDW_PCH_DMIC || mach_params->dmic_num) ? 2 : 0;
	comp_num += dmic_num;

	if (sof_sdw_quirk & SOF_SSP_BT_OFFLOAD_PRESENT)
		comp_num++;

	dev_dbg(dev, "sdw %d, ssp %d, dmic %d, hdmi %d", sdw_be_num, ssp_num,
		dmic_num, ctx->idisp_codec ? hdmi_num : 0);

	/* allocate BE dailinks */
	num_links = comp_num + sdw_be_num;
	links = devm_kcalloc(dev, num_links, sizeof(*links), GFP_KERNEL);

	/* allocated CPU DAIs */
	total_cpu_dai_num = comp_num + sdw_cpu_dai_num;
	cpus = devm_kcalloc(dev, total_cpu_dai_num, sizeof(*cpus),
			    GFP_KERNEL);

	if (!links || !cpus)
		return -ENOMEM;

	/* SDW */
	if (!sdw_be_num)
		goto SSP;

	adr_link = mach_params->links;
	if (!adr_link)
		return -EINVAL;

	/*
	 * SoundWire Slaves aggregated in the same group may be
	 * located on different hardware links. Clear array to indicate
	 * CPU DAIs for this group have not been generated.
	 */
	for (i = 0; i < SDW_MAX_GROUPS; i++)
		group_generated[i] = false;

	/* generate DAI links by each sdw link */
	for (; adr_link->num_adr; adr_link++) {
		const struct snd_soc_acpi_endpoint *endpoint;

		endpoint = adr_link->adr_d->endpoints;
		if (endpoint->aggregated && !endpoint->group_id) {
			dev_err(dev, "invalid group id on link %x",
				adr_link->mask);
			continue;
		}

		/* this group has been generated */
		if (endpoint->aggregated &&
		    group_generated[endpoint->group_id])
			continue;

		ret = create_sdw_dailink(card, dev, &be_id, links, sdw_be_num,
					 sdw_cpu_dai_num, cpus, adr_link,
					 &cpu_id, group_generated,
					 codec_conf, codec_conf_count,
					 &codec_conf_index,
					 &ignore_pch_dmic);
		if (ret < 0) {
			dev_err(dev, "failed to create dai link %d", be_id);
			return -ENOMEM;
		}
	}

	/* non-sdw DAI follows sdw DAI */
	link_id = be_id;

	/* get BE ID for non-sdw DAI */
	be_id = get_next_be_id(links, be_id);

SSP:
	/* SSP */
	if (!ssp_num)
		goto DMIC;

	for (i = 0, j = 0; ssp_mask; i++, ssp_mask >>= 1) {
		struct sof_sdw_codec_info *info;
		int playback, capture;
		char *codec_name;

		if (!(ssp_mask & 0x1))
			continue;

		name = devm_kasprintf(dev, GFP_KERNEL,
				      "SSP%d-Codec", i);
		if (!name)
			return -ENOMEM;

		cpu_name = devm_kasprintf(dev, GFP_KERNEL, "SSP%d Pin", i);
		if (!cpu_name)
			return -ENOMEM;

		ssp_components = devm_kzalloc(dev, sizeof(*ssp_components),
					      GFP_KERNEL);
		if (!ssp_components)
			return -ENOMEM;

		info = &codec_info_list[ssp_codec_index];
		codec_name = devm_kasprintf(dev, GFP_KERNEL, "i2c-%s:0%d",
					    info->acpi_id, j++);
		if (!codec_name)
			return -ENOMEM;

		ssp_components->name = codec_name;
		ssp_components->dai_name = info->dai_name;
		cpus[cpu_id].dai_name = cpu_name;

		playback = info->direction[SNDRV_PCM_STREAM_PLAYBACK];
		capture = info->direction[SNDRV_PCM_STREAM_CAPTURE];
		init_dai_link(dev, links + link_id, be_id, name,
			      playback, capture,
			      cpus + cpu_id, 1,
			      ssp_components, 1,
			      NULL, info->ops);

		ret = info->init(card, NULL, links + link_id, info, 0);
		if (ret < 0)
			return ret;

		INC_ID(be_id, cpu_id, link_id);
	}

DMIC:
	/* dmic */
	if (dmic_num > 0) {
		if (ignore_pch_dmic) {
			dev_warn(dev, "Ignoring PCH DMIC\n");
			goto HDMI;
		}
		cpus[cpu_id].dai_name = "DMIC01 Pin";
		init_dai_link(dev, links + link_id, be_id, "dmic01",
			      0, 1, // DMIC only supports capture
			      cpus + cpu_id, 1,
			      dmic_component, 1,
			      sof_sdw_dmic_init, NULL);
		INC_ID(be_id, cpu_id, link_id);

		cpus[cpu_id].dai_name = "DMIC16k Pin";
		init_dai_link(dev, links + link_id, be_id, "dmic16k",
			      0, 1, // DMIC only supports capture
			      cpus + cpu_id, 1,
			      dmic_component, 1,
			      /* don't call sof_sdw_dmic_init() twice */
			      NULL, NULL);
		INC_ID(be_id, cpu_id, link_id);
	}

HDMI:
	/* HDMI */
	if (hdmi_num > 0) {
		idisp_components = devm_kcalloc(dev, hdmi_num,
						sizeof(*idisp_components),
						GFP_KERNEL);
		if (!idisp_components)
			return -ENOMEM;
	}

	for (i = 0; i < hdmi_num; i++) {
		name = devm_kasprintf(dev, GFP_KERNEL,
				      "iDisp%d", i + 1);
		if (!name)
			return -ENOMEM;

		if (ctx->idisp_codec) {
			idisp_components[i].name = "ehdaudio0D2";
			idisp_components[i].dai_name = devm_kasprintf(dev,
								      GFP_KERNEL,
								      "intel-hdmi-hifi%d",
								      i + 1);
			if (!idisp_components[i].dai_name)
				return -ENOMEM;
		} else {
			idisp_components[i].name = "snd-soc-dummy";
			idisp_components[i].dai_name = "snd-soc-dummy-dai";
		}

		cpu_name = devm_kasprintf(dev, GFP_KERNEL,
					  "iDisp%d Pin", i + 1);
		if (!cpu_name)
			return -ENOMEM;

		cpus[cpu_id].dai_name = cpu_name;
		init_dai_link(dev, links + link_id, be_id, name,
			      1, 0, // HDMI only supports playback
			      cpus + cpu_id, 1,
			      idisp_components + i, 1,
			      sof_sdw_hdmi_init, NULL);
		INC_ID(be_id, cpu_id, link_id);
	}

	if (sof_sdw_quirk & SOF_SSP_BT_OFFLOAD_PRESENT) {
		int port = (sof_sdw_quirk & SOF_BT_OFFLOAD_SSP_MASK) >>
				SOF_BT_OFFLOAD_SSP_SHIFT;

		name = devm_kasprintf(dev, GFP_KERNEL, "SSP%d-BT", port);
		if (!name)
			return -ENOMEM;

		ssp_components = devm_kzalloc(dev, sizeof(*ssp_components),
						GFP_KERNEL);
		if (!ssp_components)
			return -ENOMEM;

		ssp_components->name = "snd-soc-dummy";
		ssp_components->dai_name = "snd-soc-dummy-dai";

		cpu_name = devm_kasprintf(dev, GFP_KERNEL, "SSP%d Pin", port);
		if (!cpu_name)
			return -ENOMEM;

		cpus[cpu_id].dai_name = cpu_name;
		init_dai_link(dev, links + link_id, be_id, name, 1, 1,
				cpus + cpu_id, 1, ssp_components, 1, NULL, NULL);
	}

	card->dai_link = links;
	card->num_links = num_links;

	card->codec_conf = codec_conf;
	card->num_configs = codec_conf_count;

	return 0;
}

static int sof_sdw_card_late_probe(struct snd_soc_card *card)
{
	int i, ret;

	for (i = 0; i < ARRAY_SIZE(codec_info_list); i++) {
		if (!codec_info_list[i].late_probe)
			continue;

		ret = codec_info_list[i].codec_card_late_probe(card);
		if (ret < 0)
			return ret;
	}

	return sof_sdw_hdmi_card_late_probe(card);
}

/* SoC card */
static const char sdw_card_long_name[] = "Intel Soundwire SOF";

static struct snd_soc_card card_sof_sdw = {
	.name = "soundwire",
	.owner = THIS_MODULE,
	.late_probe = sof_sdw_card_late_probe,
};

static int mc_probe(struct platform_device *pdev)
{
	struct snd_soc_card *card = &card_sof_sdw;
	struct snd_soc_acpi_mach *mach;
	struct mc_private *ctx;
	int amp_num = 0, i;
	int ret;

	dev_dbg(&pdev->dev, "Entry %s\n", __func__);

	ctx = devm_kzalloc(&pdev->dev, sizeof(*ctx), GFP_KERNEL);
	if (!ctx)
		return -ENOMEM;

	dmi_check_system(sof_sdw_quirk_table);

	if (quirk_override != -1) {
		dev_info(&pdev->dev, "Overriding quirk 0x%lx => 0x%x\n",
			 sof_sdw_quirk, quirk_override);
		sof_sdw_quirk = quirk_override;
	}
	log_quirks(&pdev->dev);

	INIT_LIST_HEAD(&ctx->hdmi_pcm_list);

	card->dev = &pdev->dev;
	snd_soc_card_set_drvdata(card, ctx);

	mach = pdev->dev.platform_data;
	ret = sof_card_dai_links_create(&pdev->dev, mach,
					card);
	if (ret < 0)
		return ret;

	/*
	 * the default amp_num is zero for each codec and
	 * amp_num will only be increased for active amp
	 * codecs on used platform
	 */
	for (i = 0; i < ARRAY_SIZE(codec_info_list); i++)
		amp_num += codec_info_list[i].amp_num;

	card->components = devm_kasprintf(card->dev, GFP_KERNEL,
					  "cfg-spk:%d cfg-amp:%d",
					  (sof_sdw_quirk & SOF_SDW_FOUR_SPK)
					  ? 4 : 2, amp_num);
	if (!card->components)
		return -ENOMEM;

	if (mach->mach_params.dmic_num) {
		card->components = devm_kasprintf(card->dev, GFP_KERNEL,
						  "%s mic:dmic cfg-mics:%d",
						  card->components,
						  mach->mach_params.dmic_num);
		if (!card->components)
			return -ENOMEM;
	}

	card->long_name = sdw_card_long_name;

	/* Register the card */
	ret = devm_snd_soc_register_card(&pdev->dev, card);
	if (ret) {
		dev_err(card->dev, "snd_soc_register_card failed %d\n", ret);
		return ret;
	}

	platform_set_drvdata(pdev, card);

	return ret;
}

static int mc_remove(struct platform_device *pdev)
{
	struct snd_soc_card *card = platform_get_drvdata(pdev);
	struct snd_soc_dai_link *link;
	int ret;
	int i, j;

	for (i = 0; i < ARRAY_SIZE(codec_info_list); i++) {
		if (!codec_info_list[i].exit)
			continue;
		/*
		 * We don't need to call .exit function if there is no matched
		 * dai link found.
		 */
		for_each_card_prelinks(card, j, link) {
			if (!strcmp(link->codecs[0].dai_name,
				    codec_info_list[i].dai_name)) {
				ret = codec_info_list[i].exit(card, link);
				if (ret)
					dev_warn(&pdev->dev,
						 "codec exit failed %d\n",
						 ret);
				break;
			}
		}
	}

	return 0;
}

static struct platform_driver sof_sdw_driver = {
	.driver = {
		.name = "sof_sdw",
		.pm = &snd_soc_pm_ops,
	},
	.probe = mc_probe,
	.remove = mc_remove,
};

module_platform_driver(sof_sdw_driver);

MODULE_DESCRIPTION("ASoC SoundWire Generic Machine driver");
MODULE_AUTHOR("Bard Liao <yung-chuan.liao@linux.intel.com>");
MODULE_AUTHOR("Rander Wang <rander.wang@linux.intel.com>");
MODULE_AUTHOR("Pierre-Louis Bossart <pierre-louis.bossart@linux.intel.com>");
MODULE_LICENSE("GPL v2");
MODULE_ALIAS("platform:sof_sdw");
MODULE_IMPORT_NS(SND_SOC_INTEL_HDA_DSP_COMMON);
MODULE_IMPORT_NS(SND_SOC_INTEL_SOF_MAXIM_COMMON);<|MERGE_RESOLUTION|>--- conflicted
+++ resolved
@@ -352,12 +352,8 @@
 	.shutdown = sdw_shutdown,
 };
 
-<<<<<<< HEAD
-static int sof_sdw_mic_codec_mockup_init(const struct snd_soc_acpi_link_adr *link,
-=======
 static int sof_sdw_mic_codec_mockup_init(struct snd_soc_card *card,
 					 const struct snd_soc_acpi_link_adr *link,
->>>>>>> a8729efb
 					 struct snd_soc_dai_link *dai_links,
 					 struct sof_sdw_codec_info *info,
 					 bool playback)
